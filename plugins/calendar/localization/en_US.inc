<?php

$labels = array();

// preferences
$labels['default_view'] = 'Default view';
$labels['time_format'] = 'Time format';
$labels['timeslots'] = 'Time slots per hour';
$labels['first_day'] = 'First weekday';
$labels['first_hour'] = 'First hour to show';
$labels['workinghours'] = 'Working hours';
$labels['add_category'] = 'Add category';
$labels['remove_category'] = 'Remove category';
$labels['defaultcalendar'] = 'Create new events in';
$labels['eventcoloring'] = 'Event coloring';
$labels['coloringmode0'] = 'According to calendar';
$labels['coloringmode1'] = 'According to category';
$labels['coloringmode2'] = 'Calendar for outline, category for content';
$labels['coloringmode3'] = 'Category for outline, calendar for content';

// calendar
$labels['calendar'] = 'Calendar';
$labels['calendars'] = 'Calendars';
$labels['category'] = 'Category';
$labels['categories'] = 'Categories';
$labels['createcalendar'] = 'Create new calendar';
$labels['editcalendar'] = 'Edit calendar properties';
$labels['name'] = 'Name';
$labels['color'] = 'Color';
$labels['day'] = 'Day';
$labels['week'] = 'Week';
$labels['month'] = 'Month';
$labels['agenda'] = 'Agenda';
$labels['new'] = 'New';
$labels['new_event'] = 'New event';
$labels['edit_event'] = 'Edit event';
$labels['edit'] = 'Edit';
$labels['save'] = 'Save';
$labels['remove'] = 'Remove';
$labels['cancel'] = 'Cancel';
$labels['select'] = 'Select';
$labels['print'] = 'Print';
$labels['printtitle'] = 'Print calendars';
$labels['title'] = 'Summary';
$labels['description'] = 'Description';
$labels['all-day'] = 'all-day';
$labels['export'] = 'Export';
$labels['exporttitle'] = 'Export to iCalendar';
$labels['exportrange'] = 'Events from';
$labels['exportattachments'] = 'With attachments';
$labels['customdate'] = 'Custom date';
$labels['location'] = 'Location';
$labels['url'] = 'URL';
$labels['date'] = 'Date';
$labels['start'] = 'Start';
$labels['end'] = 'End';
$labels['selectdate'] = 'Choose date';
$labels['freebusy'] = 'Show me as';
$labels['free'] = 'Free';
$labels['busy'] = 'Busy';
$labels['outofoffice'] = 'Out of Office';
$labels['tentative'] = 'Tentative';
$labels['priority'] = 'Priority';
$labels['sensitivity'] = 'Privacy';
$labels['public'] = 'public';
$labels['private'] = 'private';
$labels['confidential'] = 'confidential';
$labels['alarms'] = 'Reminder';
$labels['comment'] = 'Comment';
$labels['generated'] = 'generated at';
$labels['printdescriptions'] = 'Print descriptions';
$labels['parentcalendar'] = 'Insert inside';
$labels['searchearlierdates'] = '« Search for earlier events';
$labels['searchlaterdates'] = 'Search for later events »';
$labels['andnmore'] = '$nr more...';
$labels['togglerole'] = 'Click to toggle role';
$labels['createfrommail'] = 'Save as event';
$labels['importevents'] = 'Import events';
$labels['importrange'] = 'Events from';
$labels['onemonthback'] = '1 month back';
$labels['nmonthsback'] = '$nr months back';
$labels['showurl'] = 'Show calendar URL';
$labels['showurldescription'] = 'Use the following address to access (read only) your calendar from other applications. You can copy and paste this into any calendar software that supports the iCal format.';
$labels['caldavurldescription'] = 'Copy this address to a <a href="http://en.wikipedia.org/wiki/CalDAV" target="_blank">CalDAV</a> client application (e.g. Evolution or Mozilla Thunderbird) to fully synchronize this specific calendar with your computer or mobile device.';

// agenda view
$labels['listrange'] = 'Range to display:';
$labels['listsections'] = 'Divide into:';
$labels['smartsections'] = 'Smart sections';
$labels['until'] = 'until';
$labels['today'] = 'Today';
$labels['tomorrow'] = 'Tomorrow';
$labels['thisweek'] = 'This week';
$labels['nextweek'] = 'Next week';
$labels['thismonth'] = 'This month';
$labels['nextmonth'] = 'Next month';
$labels['weekofyear'] = 'Week';
$labels['pastevents'] = 'Past';
$labels['futureevents'] = 'Future';

// alarm/reminder settings
$labels['showalarms'] = 'Show reminders';
$labels['defaultalarmtype'] = 'Default reminder setting';
$labels['defaultalarmoffset'] = 'Default reminder time';

// attendees
$labels['attendee'] = 'Participant';
$labels['role'] = 'Role';
$labels['availability'] = 'Avail.';
$labels['confirmstate'] = 'Status';
$labels['addattendee'] = 'Add participant';
$labels['roleorganizer'] = 'Organizer';
$labels['rolerequired'] = 'Required';
$labels['roleoptional'] = 'Optional';
$labels['rolechair'] = 'Chair';
$labels['rolenonparticipant'] = 'Absent';
$labels['cutypeindividual'] = 'Individual';
$labels['cutypegroup'] = 'Group';
$labels['cutyperesource'] = 'Resource';
$labels['cutyperoom'] = 'Room';
$labels['availfree'] = 'Free';
$labels['availbusy'] = 'Busy';
$labels['availunknown'] = 'Unknown';
$labels['availtentative'] = 'Tentative';
$labels['availoutofoffice'] = 'Out of Office';
$labels['delegatedto'] = 'Delegated to: ';
$labels['delegatedfrom'] = 'Delegated from: ';
$labels['scheduletime'] = 'Find availability';
$labels['sendinvitations'] = 'Send invitations';
$labels['sendnotifications'] = 'Notify participants about modifications';
$labels['sendcancellation'] = 'Notify participants about event cancellation';
$labels['onlyworkinghours'] = 'Find availability within my working hours';
$labels['reqallattendees'] = 'Required/all participants';
$labels['prevslot'] = 'Previous Slot';
$labels['nextslot'] = 'Next Slot';
$labels['noslotfound'] = 'Unable to find a free time slot';
$labels['invitationsubject'] = 'You\'ve been invited to "$title"';
$labels['invitationmailbody'] = "*\$title*\n\nWhen: \$date\n\nInvitees: \$attendees\n\nPlease find attached an iCalendar file with all the event details which you can import to your calendar application.";
$labels['invitationattendlinks'] = "In case your email client doesn't support iTip requests you can use the following link to either accept or decline this invitation:\n\$url";
$labels['eventupdatesubject'] = '"$title" has been updated';
$labels['eventupdatesubjectempty'] = 'An event that concerns you has been updated';
$labels['eventupdatemailbody'] = "*\$title*\n\nWhen: \$date\n\nInvitees: \$attendees\n\nPlease find attached an iCalendar file with the updated event details which you can import to your calendar application.";
$labels['eventcancelsubject'] = '"$title" has been canceled';
$labels['eventcancelmailbody'] = "*\$title*\n\nWhen: \$date\n\nInvitees: \$attendees\n\nThe event has been cancelled by \$organizer.\n\nPlease find attached an iCalendar file with the updated event details.";

<<<<<<< HEAD
// invitation handling (overrides labels from libcalendaring)
$labels['itipobjectnotfound'] = 'The event referred by this message was not found in your calendar.';

=======
// resources
$labels['resource'] = 'Resource';
$labels['addresource'] = 'Book resource';
$labels['findresources'] = 'Find resources';
$labels['resourcedetails'] = 'Details';
$labels['resourceavailability'] = 'Availability';
$labels['resourceowner'] = 'Owner';
$labels['resourceadded'] = 'The resource was added to your event';

// invitation handling
$labels['itipinvitation'] = 'Invitation to';
$labels['itipupdate'] = 'Update of';
$labels['itipcancellation'] = 'Cancelled:';
$labels['itipreply'] = 'Reply to';
$labels['itipaccepted'] = 'Accept';
$labels['itiptentative'] = 'Maybe';
$labels['itipdeclined'] = 'Decline';
$labels['itipsubjectaccepted'] = '"$title" has been accepted by $name';
$labels['itipsubjecttentative'] = '"$title" has been tentatively accepted by $name';
$labels['itipsubjectdeclined'] = '"$title" has been declined by $name';
>>>>>>> d3b35a6d
$labels['itipmailbodyaccepted'] = "\$sender has accepted the invitation to the following event:\n\n*\$title*\n\nWhen: \$date\n\nInvitees: \$attendees";
$labels['itipmailbodytentative'] = "\$sender has tentatively accepted the invitation to the following event:\n\n*\$title*\n\nWhen: \$date\n\nInvitees: \$attendees";
$labels['itipmailbodydeclined'] = "\$sender has declined the invitation to the following event:\n\n*\$title*\n\nWhen: \$date\n\nInvitees: \$attendees";
$labels['itipdeclineevent'] = 'Do you want to decline your invitation to this event?';
$labels['declinedeleteconfirm'] = 'Do you also want to delete this declined event from your calendar?';

$labels['notanattendee'] = 'You\'re not listed as an attendee of this event';
$labels['eventcancelled'] = 'The event has been cancelled';
$labels['saveincalendar'] = 'save in';
$labels['updatemycopy'] = 'Update in my calendar';

// event dialog tabs
$labels['tabsummary'] = 'Summary';
$labels['tabrecurrence'] = 'Recurrence';
$labels['tabattendees'] = 'Participants';
$labels['tabresources'] = 'Resources';
$labels['tabattachments'] = 'Attachments';
$labels['tabsharing'] = 'Sharing';

// messages
$labels['deleteobjectconfirm'] = 'Do you really want to delete this event?';
$labels['deleteventconfirm'] = 'Do you really want to delete this event?';
$labels['deletecalendarconfirm'] = 'Do you really want to delete this calendar with all its events?';
$labels['deletecalendarconfirmrecursive'] = 'Do you really want to delete this calendar with all its events and sub-calendars?';
$labels['savingdata'] = 'Saving data...';
$labels['errorsaving'] = 'Failed to save changes.';
$labels['operationfailed'] = 'The requested operation failed.';
$labels['invalideventdates'] = 'Invalid dates entered! Please check your input.';
$labels['invalidcalendarproperties'] = 'Invalid calendar properties! Please set a valid name.';
$labels['searchnoresults'] = 'No events found in the selected calendars.';
$labels['successremoval'] = 'The event has been deleted successfully.';
$labels['successrestore'] = 'The event has been restored successfully.';
$labels['errornotifying'] = 'Failed to send notifications to event participants';
$labels['errorimportingevent'] = 'Failed to import the event';
$labels['newerversionexists'] = 'A newer version of this event already exists! Aborted.';
$labels['nowritecalendarfound'] = 'No calendar found to save the event';
$labels['importedsuccessfully'] = 'The event was successfully added to \'$calendar\'';
$labels['attendeupdateesuccess'] = 'Successfully updated the participant\'s status';
$labels['itipsendsuccess'] = 'Invitation sent to participants.';
$labels['itipresponseerror'] = 'Failed to send the response to this event invitation';
$labels['itipinvalidrequest'] = 'This invitation is no longer valid';
$labels['sentresponseto'] = 'Successfully sent invitation response to $mailto';
$labels['localchangeswarning'] = 'You are about to make changes that will only be reflected on your calendar and not be sent to the organizer of the event.';
$labels['importsuccess'] = 'Successfully imported $nr events';
$labels['importnone'] = 'No events found to be imported';
$labels['importerror'] = 'An error occured while importing';
$labels['aclnorights'] = 'You do not have administrator rights on this calendar.';

// recurrence form
$labels['repeat'] = 'Repeat';
$labels['frequency'] = 'Repeat';
$labels['never'] = 'never';
$labels['daily'] = 'daily';
$labels['weekly'] = 'weekly';
$labels['monthly'] = 'monthly';
$labels['yearly'] = 'annually';
$labels['rdate'] = 'on dates';
$labels['every'] = 'Every';
$labels['days'] = 'day(s)';
$labels['weeks'] = 'week(s)';
$labels['months'] = 'month(s)';
$labels['years'] = 'year(s) in:';
$labels['bydays'] = 'On';
$labels['untildate'] = 'the';
$labels['each'] = 'Each';
$labels['onevery'] = 'On every';
$labels['onsamedate'] = 'On the same date';
$labels['forever'] = 'forever';
$labels['recurrencend'] = 'until';
$labels['forntimes'] = 'for $nr time(s)';
$labels['first'] = 'first';
$labels['second'] = 'second';
$labels['third'] = 'third';
$labels['fourth'] = 'fourth';
$labels['last'] = 'last';
$labels['dayofmonth'] = 'Day of month';
$labels['addrdate'] = 'Add repeat date';

$labels['changeeventconfirm'] = 'Change event';
$labels['removeeventconfirm'] = 'Remove event';
$labels['changerecurringeventwarning'] = 'This is a recurring event. Would you like to edit the current event only, this and all future occurences, all occurences or save it as a new event?';
$labels['removerecurringeventwarning'] = 'This is a recurring event. Would you like to remove the current event only, this and all future occurences or all occurences of this event?';
$labels['currentevent'] = 'Current';
$labels['futurevents'] = 'Future';
$labels['allevents'] = 'All';
$labels['saveasnew'] = 'Save as new';

// birthdays calendar
$labels['birthdays'] = 'Birthdays';
$labels['birthdayscalendar'] = 'Birthdays Calendar';
$labels['displaybirthdayscalendar'] = 'Display birthdays calendar';
$labels['birthdayscalendarsources'] = 'From these address books';
$labels['birthdayeventtitle'] = '$name\'s Birthday';
$labels['birthdayage'] = 'Age $age';

?><|MERGE_RESOLUTION|>--- conflicted
+++ resolved
@@ -143,11 +143,20 @@
 $labels['eventcancelsubject'] = '"$title" has been canceled';
 $labels['eventcancelmailbody'] = "*\$title*\n\nWhen: \$date\n\nInvitees: \$attendees\n\nThe event has been cancelled by \$organizer.\n\nPlease find attached an iCalendar file with the updated event details.";
 
-<<<<<<< HEAD
 // invitation handling (overrides labels from libcalendaring)
 $labels['itipobjectnotfound'] = 'The event referred by this message was not found in your calendar.';
 
-=======
+$labels['itipmailbodyaccepted'] = "\$sender has accepted the invitation to the following event:\n\n*\$title*\n\nWhen: \$date\n\nInvitees: \$attendees";
+$labels['itipmailbodytentative'] = "\$sender has tentatively accepted the invitation to the following event:\n\n*\$title*\n\nWhen: \$date\n\nInvitees: \$attendees";
+$labels['itipmailbodydeclined'] = "\$sender has declined the invitation to the following event:\n\n*\$title*\n\nWhen: \$date\n\nInvitees: \$attendees";
+$labels['itipdeclineevent'] = 'Do you want to decline your invitation to this event?';
+$labels['declinedeleteconfirm'] = 'Do you also want to delete this declined event from your calendar?';
+
+$labels['notanattendee'] = 'You\'re not listed as an attendee of this event';
+$labels['eventcancelled'] = 'The event has been cancelled';
+$labels['saveincalendar'] = 'save in';
+$labels['updatemycopy'] = 'Update in my calendar';
+
 // resources
 $labels['resource'] = 'Resource';
 $labels['addresource'] = 'Book resource';
@@ -156,29 +165,6 @@
 $labels['resourceavailability'] = 'Availability';
 $labels['resourceowner'] = 'Owner';
 $labels['resourceadded'] = 'The resource was added to your event';
-
-// invitation handling
-$labels['itipinvitation'] = 'Invitation to';
-$labels['itipupdate'] = 'Update of';
-$labels['itipcancellation'] = 'Cancelled:';
-$labels['itipreply'] = 'Reply to';
-$labels['itipaccepted'] = 'Accept';
-$labels['itiptentative'] = 'Maybe';
-$labels['itipdeclined'] = 'Decline';
-$labels['itipsubjectaccepted'] = '"$title" has been accepted by $name';
-$labels['itipsubjecttentative'] = '"$title" has been tentatively accepted by $name';
-$labels['itipsubjectdeclined'] = '"$title" has been declined by $name';
->>>>>>> d3b35a6d
-$labels['itipmailbodyaccepted'] = "\$sender has accepted the invitation to the following event:\n\n*\$title*\n\nWhen: \$date\n\nInvitees: \$attendees";
-$labels['itipmailbodytentative'] = "\$sender has tentatively accepted the invitation to the following event:\n\n*\$title*\n\nWhen: \$date\n\nInvitees: \$attendees";
-$labels['itipmailbodydeclined'] = "\$sender has declined the invitation to the following event:\n\n*\$title*\n\nWhen: \$date\n\nInvitees: \$attendees";
-$labels['itipdeclineevent'] = 'Do you want to decline your invitation to this event?';
-$labels['declinedeleteconfirm'] = 'Do you also want to delete this declined event from your calendar?';
-
-$labels['notanattendee'] = 'You\'re not listed as an attendee of this event';
-$labels['eventcancelled'] = 'The event has been cancelled';
-$labels['saveincalendar'] = 'save in';
-$labels['updatemycopy'] = 'Update in my calendar';
 
 // event dialog tabs
 $labels['tabsummary'] = 'Summary';
