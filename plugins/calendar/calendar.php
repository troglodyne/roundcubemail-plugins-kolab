--- conflicted
+++ resolved
@@ -142,15 +142,12 @@
       $this->register_action('mailtoevent', array($this, 'mail_message2event'));
       $this->register_action('inlineui', array($this, 'get_inline_ui'));
       $this->register_action('check-recent', array($this, 'check_recent'));
-<<<<<<< HEAD
       $this->register_action('itip-status', array($this, 'event_itip_status'));
       $this->register_action('itip-remove', array($this, 'event_itip_remove'));
-=======
       $this->register_action('resources-list', array($this, 'resources_list'));
       $this->register_action('resources-owner', array($this, 'resources_owner'));
       $this->register_action('resources-calendar', array($this, 'resources_calendar'));
       $this->register_action('resources-autocomplete', array($this, 'resources_autocomplete'));
->>>>>>> d3b35a6d
       $this->add_hook('refresh', array($this, 'refresh'));
 
       // remove undo information...
