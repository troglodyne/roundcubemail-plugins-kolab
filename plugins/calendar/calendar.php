--- conflicted
+++ resolved
@@ -2277,18 +2277,12 @@
           }
         }
       }
-<<<<<<< HEAD
-      
-      $slots[$s] = $status;
-      $times[$s] = $dt->format($strformat);
-=======
       else {
         $status = self::FREEBUSY_UNKNOWN;
       }
 
       // use most compact format, assume $status is one digit/character
       $slots .= $status;
->>>>>>> d575d09f
       $t = $t_end;
     }
     
