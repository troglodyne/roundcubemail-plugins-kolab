--- conflicted
+++ resolved
@@ -307,13 +307,8 @@
     foreach ($this->calendars as $cid => $calendar) {
       if ($calendars && !in_array($cid, $calendars))
         continue;
-<<<<<<< HEAD
-
-      $events = array_merge($this->calendars[$cid]->list_events($start, $end, $search));
-=======
-        
-      $events = array_merge($events, $this->folders[$cid]->list_events($start, $end, $search));
->>>>>>> 8f40a3bd
+
+      $events = array_merge($events, $this->calendars[$cid]->list_events($start, $end, $search));
     }
 
     return $events;
@@ -347,7 +342,7 @@
         $events[$id]['notifyat'] = $notifyat;
       }
     }
-    
+
     // get alarm information stored in local database
     if (!empty($events)) {
       $event_ids = array_map(array($this->rc->db, 'quote'), array_keys($events));
