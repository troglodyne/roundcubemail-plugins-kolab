--- conflicted
+++ resolved
@@ -1674,7 +1674,6 @@
 
         // open jquery UI dialog
         $dialog.dialog({
-<<<<<<< HEAD
             modal: true,
             resizable: true,
             closeOnEscape: false,
@@ -1688,16 +1687,6 @@
             buttons: buttons,
             minWidth: 400,
             width: 420
-=======
-          modal: true,
-          resizable: true,
-          closeOnEscape: false,
-          title: rcmail.gettext((list.id ? 'editlist' : 'createlist'), 'tasklist'),
-          close: function() { $dialog.dialog('destroy').hide(); },
-          buttons: buttons,
-          minWidth: 400,
-          width: 420
->>>>>>> 3bcd4637
         }).show();
     }
 
