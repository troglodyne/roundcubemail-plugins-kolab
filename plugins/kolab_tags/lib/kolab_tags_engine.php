--- conflicted
+++ resolved
@@ -46,16 +46,7 @@
      */
     public function ui()
     {
-<<<<<<< HEAD
-        // set templates of Files UI and widgets
-        if ($this->rc->task != 'mail') {
-            return;
-        }
-
-        if ($this->rc->action && !in_array($this->rc->action, array('show', 'preview'))) {
-=======
         if ($this->rc->action && !in_array($this->rc->action, array('show', 'preview', 'dialog-ui'))) {
->>>>>>> 4fbe264f
             return;
         }
 
@@ -66,11 +57,7 @@
         $this->rc->output->add_label('cancel', 'save');
         $this->plugin->add_label('tags', 'add', 'edit', 'delete', 'saving',
             'nameempty', 'nameexists', 'colorinvalid', 'untag', 'tagname',
-<<<<<<< HEAD
-            'tagcolor', 'tagsearchnew', 'newtag');
-=======
             'tagcolor', 'tagsearchnew', 'newtag', 'notags');
->>>>>>> 4fbe264f
 
         $this->rc->output->add_handlers(array(
             'plugin.taglist' => array($this, 'taglist'),
@@ -79,10 +66,6 @@
         $ui = $this->rc->output->parse('kolab_tags.ui', false, false);
         $this->rc->output->add_footer($ui);
 
-<<<<<<< HEAD
-        // load miniColors
-        jqueryui::miniColors();
-=======
         // load miniColors and tagedit
         jqueryui::miniColors();
         jqueryui::tagedit();
@@ -91,7 +74,6 @@
         if ($this->rc->task == 'mail' && ($this->rc->action == 'show' || !$this->rc->action)) {
             $this->search_filter_mods();
         }
->>>>>>> 4fbe264f
     }
 
     /**
