<?php

/**
 * libcalendaring plugin's iCalendar functions tests
 *
 * @author Thomas Bruederli <bruederli@kolabsys.com>
 *
 * Copyright (C) 2014, Kolab Systems AG <contact@kolabsys.com>
 *
 * This program is free software: you can redistribute it and/or modify
 * it under the terms of the GNU Affero General Public License as
 * published by the Free Software Foundation, either version 3 of the
 * License, or (at your option) any later version.
 *
 * This program is distributed in the hope that it will be useful,
 * but WITHOUT ANY WARRANTY; without even the implied warranty of
 * MERCHANTABILITY or FITNESS FOR A PARTICULAR PURPOSE. See the
 * GNU Affero General Public License for more details.
 *
 * You should have received a copy of the GNU Affero General Public License
 * along with this program. If not, see <http://www.gnu.org/licenses/>.
 */

class libvcalendar_test extends PHPUnit_Framework_TestCase
{
    function setUp()
    {
        require_once __DIR__ . '/../libvcalendar.php';
        require_once __DIR__ . '/../libcalendaring.php';
    }

    /**
     * Simple iCal parsing test
     */
    function test_import()
    {
        $ical = new libvcalendar();
        $ics = file_get_contents(__DIR__ . '/resources/snd.ics');
        $events = $ical->import($ics, 'UTF-8');

        $this->assertEquals(1, count($events));
        $event = $events[0];

        $this->assertInstanceOf('DateTime', $event['created'], "'created' property is DateTime object");
        $this->assertInstanceOf('DateTime', $event['changed'], "'changed' property is DateTime object");
        $this->assertEquals('UTC', $event['created']->getTimezone()->getName(), "'created' date is in UTC");

        $this->assertInstanceOf('DateTime', $event['start'], "'start' property is DateTime object");
        $this->assertInstanceOf('DateTime', $event['end'], "'end' property is DateTime object");
        $this->assertEquals('08-01', $event['start']->format('m-d'), "Start date is August 1st");
        $this->assertTrue($event['allday'], "All-day event flag");

        $this->assertEquals('B968B885-08FB-40E5-B89E-6DA05F26AA79', $event['uid'], "Event UID");
        $this->assertEquals('Swiss National Day', $event['title'], "Event title");
        $this->assertEquals('http://en.wikipedia.org/wiki/Swiss_National_Day', $event['url'], "URL property");
        $this->assertEquals(2, $event['sequence'], "Sequence number");

        $desclines = explode("\n", $event['description']);
        $this->assertEquals(4, count($desclines), "Multiline description");
        $this->assertEquals("French: Fête nationale Suisse", rtrim($desclines[1]), "UTF-8 encoding");
    }

    /**
     * Test parsing from files
     */
    function test_import_from_file()
    {
        $ical = new libvcalendar();

        $events = $ical->import_from_file(__DIR__ . '/resources/multiple.ics', 'UTF-8');
        $this->assertEquals(2, count($events));

        $events = $ical->import_from_file(__DIR__ . '/resources/invalid.txt', 'UTF-8');
        $this->assertEmpty($events);
    }

    /**
     * Test parsing from files with multiple VCALENDAR blocks (#2884)
     */
    function test_import_from_file_multiple()
    {
        $ical = new libvcalendar();
        $ical->fopen(__DIR__ . '/resources/multiple-rdate.ics', 'UTF-8');
        $events = array();
        foreach ($ical as $event) {
            $events[] = $event;
        }

        $this->assertEquals(2, count($events));
        $this->assertEquals("AAAA6A8C3CCE4EE2C1257B5C00FFFFFF-Lotus_Notes_Generated", $events[0]['uid']);
        $this->assertEquals("AAAA1C572093EC3FC125799C004AFFFF-Lotus_Notes_Generated", $events[1]['uid']);
    }

    function test_invalid_dates()
    {
        $ical = new libvcalendar();
        $events = $ical->import_from_file(__DIR__ . '/resources/invalid-dates.ics', 'UTF-8');
        $event = $events[0];

        $this->assertEquals(1, count($events), "Import event data");
        $this->assertInstanceOf('DateTime', $event['created'], "Created date field");
        $this->assertFalse(array_key_exists('changed', $event), "No changed date field");
    }

    function test_invalid_vevent()
    {
        $this->setExpectedException('\Sabre\VObject\ParseException');

        $ical = new libvcalendar();
        $events = $ical->import_from_file(__DIR__ . '/resources/invalid-event.ics', 'UTF-8', true);
    }

    /**
     * Test some extended ical properties such as attendees, recurrence rules, alarms and attachments
     */
    function test_extended()
    {
        $ical = new libvcalendar();

        $events = $ical->import_from_file(__DIR__ . '/resources/itip.ics', 'UTF-8');
        $event = $events[0];
        $this->assertEquals('REQUEST', $ical->method, "iTip method");

        // attendees
        $this->assertEquals(3, count($event['attendees']), "Attendees list (including organizer)");
        $organizer = $event['attendees'][0];
        $this->assertEquals('ORGANIZER', $organizer['role'], 'Organizer ROLE');
        $this->assertEquals('Rolf Test', $organizer['name'], 'Organizer name');

        $attendee = $event['attendees'][1];
        $this->assertEquals('REQ-PARTICIPANT', $attendee['role'], 'Attendee ROLE');
        $this->assertEquals('NEEDS-ACTION', $attendee['status'], 'Attendee STATUS');
        $this->assertEquals('rolf2@mykolab.com', $attendee['email'], 'Attendee mailto:');
        $this->assertEquals('carl@mykolab.com', $attendee['delegated-from'], 'Attendee delegated-from');
        $this->assertTrue($attendee['rsvp'], 'Attendee RSVP');

        $delegator = $event['attendees'][2];
        $this->assertEquals('NON-PARTICIPANT',   $delegator['role'], 'Delegator ROLE');
        $this->assertEquals('DELEGATED',         $delegator['status'], 'Delegator STATUS');
        $this->assertEquals('INDIVIDUAL',        $delegator['cutype'], 'Delegator CUTYPE');
        $this->assertEquals('carl@mykolab.com',  $delegator['email'], 'Delegator mailto:');
        $this->assertEquals('rolf2@mykolab.com', $delegator['delegated-to'], 'Delegator delegated-to');
        $this->assertFalse($delegator['rsvp'],   'Delegator RSVP');

        // attachments
        $this->assertEquals(1, count($event['attachments']), "Embedded attachments");
        $attachment = $event['attachments'][0];
        $this->assertEquals('text/html',                 $attachment['mimetype'], "Attachment mimetype attribute");
        $this->assertEquals('calendar.html',             $attachment['name'],     "Attachment filename (X-LABEL) attribute");
        $this->assertContains('<title>Kalender</title>', $attachment['data'],     "Attachment content (decoded)");

        // recurrence rules
        $events = $ical->import_from_file(__DIR__ . '/resources/recurring.ics', 'UTF-8');
        $event = $events[0];

        $this->assertTrue(is_array($event['recurrence']), 'Recurrences rule as hash array');
        $rrule = $event['recurrence'];
        $this->assertEquals('MONTHLY',      $rrule['FREQ'],     "Recurrence frequency");
        $this->assertEquals('1',            $rrule['INTERVAL'], "Recurrence interval");
        $this->assertEquals('3WE',          $rrule['BYDAY'],    "Recurrence frequency");
        $this->assertInstanceOf('DateTime', $rrule['UNTIL'],    "Recurrence end date");

        $this->assertEquals(2, count($rrule['EXDATE']),          "Recurrence EXDATEs");
        $this->assertInstanceOf('DateTime', $rrule['EXDATE'][0], "Recurrence EXDATE as DateTime");

        $this->assertTrue(is_array($rrule['EXCEPTIONS']));
        $this->assertEquals(1, count($rrule['EXCEPTIONS']), "Recurrence Exceptions");

        $exception = $rrule['EXCEPTIONS'][0];
        $this->assertEquals($event['uid'],  $event['uid'], "Exception UID");
        $this->assertEquals('Recurring Test (Exception)',  $exception['title'], "Exception title");
        $this->assertInstanceOf('DateTime', $exception['start'], "Exception start");

        // categories, class
        $this->assertEquals('libcalendaring tests', join(',', (array)$event['categories']), "Event categories");
        $this->assertEquals('confidential', $event['sensitivity'], "Class/sensitivity = confidential");

        // parse a recurrence chain instance
        $events = $ical->import_from_file(__DIR__ . '/resources/recurrence-id.ics', 'UTF-8');
        $this->assertEquals(1, count($events), "Fall back to Component::getComponents() when getBaseComponents() is empty");
        $this->assertInstanceOf('DateTime', $events[0]['recurrence_date'], "Recurrence-ID as date");
        $this->assertTrue($events[0]['thisandfuture'], "Range=THISANDFUTURE");

        $this->assertEquals(count($events[0]['exceptions']), 1, "Second VEVENT as exception");
        $this->assertEquals($events[0]['exceptions'][0]['uid'], $events[0]['uid'], "Exception UID match");
        $this->assertEquals($events[0]['exceptions'][0]['sequence'], '2', "Exception sequence");
    }

    /**
     * 
     */
    function test_alarms()
    {
        $ical = new libvcalendar();

        $events = $ical->import_from_file(__DIR__ . '/resources/recurring.ics', 'UTF-8');
        $event = $events[0];

        $this->assertEquals('-12H:DISPLAY', $event['alarms'], "Serialized alarms string");
        $alarm = libcalendaring::parse_alarm_value($event['alarms']);
        $this->assertEquals('12', $alarm[0], "Alarm value");
        $this->assertEquals('-H', $alarm[1], "Alarm unit");

        $this->assertEquals('DISPLAY', $event['valarms'][0]['action'],  "Full alarm item (action)");
        $this->assertEquals('-PT12H',  $event['valarms'][0]['trigger'], "Full alarm item (trigger)");

        // alarm trigger with 0 values
        $events = $ical->import_from_file(__DIR__ . '/resources/alarms.ics', 'UTF-8');
        $event = $events[0];

        $this->assertEquals('-30M:DISPLAY', $event['alarms'], "Stripped alarm string");
        $alarm = libcalendaring::parse_alarm_value($event['alarms']);
        $this->assertEquals('30', $alarm[0], "Alarm value");
        $this->assertEquals('-M', $alarm[1], "Alarm unit");
        $this->assertEquals('-30M', $alarm[2], "Alarm string");
        $this->assertEquals('-PT30M', $alarm[3], "Unified alarm string (stripped zero-values)");

        $this->assertEquals('DISPLAY', $event['valarms'][0]['action'],  "First alarm action");
        $this->assertEquals('This is the first event reminder', $event['valarms'][0]['description'],  "First alarm text");

        $this->assertEquals(3, count($event['valarms']), "List all VALARM blocks");

        $valarm = $event['valarms'][1];
        $this->assertEquals(1, count($valarm['attendees']), "Email alarm attendees");
        $this->assertEquals('EMAIL', $valarm['action'],  "Second alarm item (action)");
        $this->assertEquals('-P1D',  $valarm['trigger'], "Second alarm item (trigger)");
        $this->assertEquals('This is the reminder message',  $valarm['summary'], "Email alarm text");
        $this->assertInstanceOf('DateTime', $event['valarms'][2]['trigger'], "Absolute trigger date/time");

        // test alarms export
        $ics = $ical->export(array($event));
        $this->assertContains('ACTION:DISPLAY',   $ics, "Display alarm block");
        $this->assertContains('ACTION:EMAIL',     $ics, "Email alarm block");
        $this->assertContains('DESCRIPTION:This is the first event reminder',    $ics, "Alarm description");
        $this->assertContains('SUMMARY:This is the reminder message',            $ics, "Email alarm summary");
        $this->assertContains('ATTENDEE:mailto:reminder-recipient@example.org',  $ics, "Email alarm recipient");
        $this->assertContains('TRIGGER;VALUE=DATE-TIME:20130812',  $ics, "Date-Time trigger");
    }

    /**
     * @depends test_import_from_file
     */
    function test_attachment()
    {
        $ical = new libvcalendar();

        $events = $ical->import_from_file(__DIR__ . '/resources/attachment.ics', 'UTF-8');
        $event = $events[0];

        $this->assertEquals(2, count($events));
        $this->assertEquals(1, count($event['attachments']));
        $this->assertEquals('image/png', $event['attachments'][0]['mimetype']);
        $this->assertEquals('500px-Opensource.svg.png', $event['attachments'][0]['name']);
    }

    /**
     * @depends test_import
     */
    function test_apple_alarms()
    {
        $ical = new libvcalendar();
        $events = $ical->import_from_file(__DIR__ . '/resources/apple-alarms.ics', 'UTF-8');
        $event = $events[0];

        // alarms
        $this->assertEquals('-45M:AUDIO', $event['alarms'], "Relative alarm string");
        $alarm = libcalendaring::parse_alarm_value($event['alarms']);
        $this->assertEquals('45', $alarm[0], "Alarm value");
        $this->assertEquals('-M', $alarm[1], "Alarm unit");

        $this->assertEquals(1, count($event['valarms']), "Ignore invalid alarm blocks");
        $this->assertEquals('AUDIO', $event['valarms'][0]['action'],   "Full alarm item (action)");
        $this->assertEquals('-PT45M', $event['valarms'][0]['trigger'], "Full alarm item (trigger)");
        $this->assertEquals('Basso',  $event['valarms'][0]['uri'],     "Full alarm item (attachment)");
    }

    /**
     * 
     */
    function test_escaped_values()
    {
        $ical = new libvcalendar();
        $events = $ical->import_from_file(__DIR__ . '/resources/escaped.ics', 'UTF-8');
        $event = $events[0];

        $this->assertEquals("House, Street, Zip Place", $event['location'], "Decode escaped commas in location value");
        $this->assertEquals("Me, meets Them\nThem, meet Me", $event['description'], "Decode description value");
        $this->assertEquals("Kolab, Thomas", $event['attendees'][3]['name'], "Unescaped");

        $ics = $ical->export($events);
        $this->assertContains('ATTENDEE;CN="Kolab, Thomas";PARTSTAT=', $ics, "Quoted attendee parameters");
    }

    /**
     * Parse RDATE properties (#2885)
     */
    function test_rdate()
    {
        $ical = new libvcalendar();
        $events = $ical->import_from_file(__DIR__ . '/resources/multiple-rdate.ics', 'UTF-8');
        $event = $events[0];

        $this->assertEquals(9, count($event['recurrence']['RDATE']));
        $this->assertInstanceOf('DateTime', $event['recurrence']['RDATE'][0]);
        $this->assertInstanceOf('DateTime', $event['recurrence']['RDATE'][1]);
    }

    /**
     * @depends test_import
     */
    function test_freebusy()
    {
        $ical = new libvcalendar();
        $ical->import_from_file(__DIR__ . '/resources/freebusy.ifb', 'UTF-8');
        $freebusy = $ical->freebusy;

        $this->assertInstanceOf('DateTime', $freebusy['start'], "'start' property is DateTime object");
        $this->assertInstanceOf('DateTime', $freebusy['end'], "'end' property is DateTime object");
        $this->assertEquals(11, count($freebusy['periods']), "Number of freebusy periods defined");
        $periods = $ical->get_busy_periods();
        $this->assertEquals(9, count($periods), "Number of busy periods found");
        $this->assertEquals('BUSY-TENTATIVE', $periods[8][2], "FBTYPE=BUSY-TENTATIVE");
    }

    /**
     * @depends test_import
     */
    function test_freebusy_dummy()
    {
        $ical = new libvcalendar();
        $ical->import_from_file(__DIR__ . '/resources/dummy.ifb', 'UTF-8');
        $freebusy = $ical->freebusy;

        $this->assertEquals(0, count($freebusy['periods']), "Ignore 0-length freebudy periods");
        $this->assertContains('dummy', $freebusy['comment'], "Parse comment");
    }

    function test_vtodo()
    {
        $ical = new libvcalendar();
        $tasks = $ical->import_from_file(__DIR__ . '/resources/vtodo.ics', 'UTF-8', true);
        $task = $tasks[0];

        $this->assertInstanceOf('DateTime', $task['start'],   "'start' property is DateTime object");
        $this->assertInstanceOf('DateTime', $task['due'],     "'due' property is DateTime object");
        $this->assertEquals('-1D:DISPLAY',  $task['alarms'],  "Taks alarm value");
        $this->assertEquals('IN-PROCESS',   $task['status'],  "Task status property");
        $this->assertEquals(1, count($task['x-custom']),      "Custom properties");
        $this->assertEquals(4, count($task['categories']));
        $this->assertEquals('1234567890-12345678-PARENT', $task['parent_id'], "Parent Relation");
    }

    /**
     * Test for iCal export from internal hash array representation
     *
     * 
     */
    function test_export()
    {
        $ical = new libvcalendar();

        $events = $ical->import_from_file(__DIR__ . '/resources/itip.ics', 'UTF-8');
        $event = $events[0];
        $events = $ical->import_from_file(__DIR__ . '/resources/recurring.ics', 'UTF-8');
        $event += $events[0];

        $this->attachment_data = $event['attachments'][0]['data'];
        unset($event['attachments'][0]['data']);
        $event['attachments'][0]['id'] = '1';
        $event['description'] = '*Exported by libvcalendar*';

        $event['start']->setTimezone(new DateTimezone('Europe/Berlin'));
        $event['end']->setTimezone(new DateTimezone('Europe/Berlin'));

        $ics = $ical->export(array($event), 'REQUEST', false, array($this, 'get_attachment_data'), true);

        $this->assertContains('BEGIN:VCALENDAR',    $ics, "VCALENDAR encapsulation BEGIN");

        $this->assertContains('BEGIN:VTIMEZONE', $ics, "VTIMEZONE encapsulation BEGIN");
        $this->assertContains('TZID:Europe/Berlin', $ics, "Timezone ID");
        $this->assertContains('TZOFFSETFROM:+0100', $ics, "Timzone transition FROM");
        $this->assertContains('TZOFFSETTO:+0200', $ics, "Timzone transition TO");
        $this->assertContains('END:VTIMEZONE', $ics, "VTIMEZONE encapsulation END");

        $this->assertContains('BEGIN:VEVENT',       $ics, "VEVENT encapsulation BEGIN");
        $this->assertContains('UID:ac6b0aee-2519-4e5c-9a25-48c57064c9f0', $ics, "Event UID");
        $this->assertContains('SEQUENCE:' . $event['sequence'],           $ics, "Export Sequence number");
        $this->assertContains('CLASS:CONFIDENTIAL',                       $ics, "Sensitivity => Class");
        $this->assertContains('DESCRIPTION:*Exported by',                 $ics, "Export Description");
        $this->assertContains('ORGANIZER;CN=Rolf Test:mailto:rolf@',      $ics, "Export organizer");
        $this->assertRegExp('/ATTENDEE.*;ROLE=REQ-PARTICIPANT/',          $ics, "Export Attendee ROLE");
        $this->assertRegExp('/ATTENDEE.*;PARTSTAT=NEEDS-ACTION/',         $ics, "Export Attendee Status");
        $this->assertRegExp('/ATTENDEE.*;RSVP=TRUE/',                     $ics, "Export Attendee RSVP");
        $this->assertRegExp('/:mailto:rolf2@/',                           $ics, "Export Attendee mailto:");

        $rrule = $event['recurrence'];
        $this->assertRegExp('/RRULE:.*FREQ='.$rrule['FREQ'].'/',          $ics, "Export Recurrence Frequence");
        $this->assertRegExp('/RRULE:.*INTERVAL='.$rrule['INTERVAL'].'/',  $ics, "Export Recurrence Interval");
        $this->assertRegExp('/RRULE:.*UNTIL=20140718T215959Z/',           $ics, "Export Recurrence End date");
        $this->assertRegExp('/RRULE:.*BYDAY='.$rrule['BYDAY'].'/',        $ics, "Export Recurrence BYDAY");
        $this->assertRegExp('/EXDATE.*:20131218/',     $ics, "Export Recurrence EXDATE");

        $this->assertContains('BEGIN:VALARM',   $ics, "Export VALARM");
        $this->assertContains('TRIGGER:-PT12H', $ics, "Export Alarm trigger");

        $this->assertRegExp('/ATTACH.*;VALUE=BINARY/',                    $ics, "Embed attachment");
        $this->assertRegExp('/ATTACH.*;ENCODING=BASE64/',                 $ics, "Attachment B64 encoding");
        $this->assertRegExp('!ATTACH.*;FMTTYPE=text/html!',               $ics, "Attachment mimetype");
        $this->assertRegExp('!ATTACH.*;X-LABEL=calendar.html!',           $ics, "Attachment filename with X-LABEL");

        $this->assertContains('END:VEVENT',     $ics, "VEVENT encapsulation END");
        $this->assertContains('END:VCALENDAR',  $ics, "VCALENDAR encapsulation END");
    }

    /**
     * @depends test_extended
     * @depends test_export
     */
    function test_export_multiple()
    {
        $ical = new libvcalendar();
        $events = array_merge(
            $ical->import_from_file(__DIR__ . '/resources/snd.ics', 'UTF-8'),
            $ical->import_from_file(__DIR__ . '/resources/multiple.ics', 'UTF-8')
        );

        $num = count($events);
        $ics = $ical->export($events, null, false);

        $this->assertContains('BEGIN:VCALENDAR', $ics, "VCALENDAR encapsulation BEGIN");
        $this->assertContains('END:VCALENDAR',   $ics, "VCALENDAR encapsulation END");
        $this->assertEquals($num, substr_count($ics, 'BEGIN:VEVENT'), "VEVENT encapsulation BEGIN");
        $this->assertEquals($num, substr_count($ics, 'END:VEVENT'),   "VEVENT encapsulation END");
    }

    /**
     * @depends test_export
     */
    function test_export_recurrence_exceptions()
    {
        $ical = new libvcalendar();
        $events = $ical->import_from_file(__DIR__ . '/resources/recurring.ics', 'UTF-8');

        // add exceptions
        $event = $events[0];
        unset($event['recurrence']['EXCEPTIONS']);

        $exception1 = $event;
        $exception1['start'] = clone $event['start'];
        $exception1['start']->setDate(2013, 8, 14);
        $exception1['end'] = clone $event['end'];
        $exception1['end']->setDate(2013, 8, 14);

        $exception2 = $event;
        $exception2['start'] = clone $event['start'];
        $exception2['start']->setDate(2013, 11, 13);
        $exception2['end'] = clone $event['end'];
        $exception2['end']->setDate(2013, 11, 13);
        $exception2['title'] = 'Recurring Exception';

        $events[0]['recurrence']['EXCEPTIONS'] = array($exception1, $exception2);

        $ics = $ical->export($events, null, false);

        $num = count($events[0]['recurrence']['EXCEPTIONS']) + 1;
        $this->assertEquals($num, substr_count($ics, 'BEGIN:VEVENT'),       "VEVENT encapsulation BEGIN");
        $this->assertEquals($num, substr_count($ics, 'UID:'.$event['uid']), "Recurrence Exceptions with same UID");
        $this->assertEquals($num, substr_count($ics, 'END:VEVENT'),         "VEVENT encapsulation END");

<<<<<<< HEAD
        $this->assertContains('RECURRENCE-ID;TZID=Europe/Zurich:20130814', $ics, "Recurrence-ID (1) being the exception date");
        $this->assertContains('RECURRENCE-ID;TZID=Europe/Zurich:20131113', $ics, "Recurrence-ID (2) being the exception date");
=======
>>>>>>> 963cc3e1
        $this->assertContains('RECURRENCE-ID:20130814', $ics, "Recurrence-ID (1) being the exception date");
        $this->assertContains('RECURRENCE-ID:20131113', $ics, "Recurrence-ID (2) being the exception date");
        $this->assertContains('SUMMARY:'.$exception2['title'], $ics, "Exception title");
    }

    function test_export_valid_rrules()
    {
        $event = array(
            'uid' => '1234567890',
            'start' => new DateTime('now'),
            'end' => new DateTime('now + 30min'),
            'title' => 'test_export_valid_rrules',
            'recurrence' => array(
                'FREQ' => 'DAILY',
                'COUNT' => 5,
                'EXDATE' => array(),
                'RDATE' => array(),
            ),
        );
        $ical = new libvcalendar();
        $ics = $ical->export(array($event), null, false, null, false);

        $this->assertNotContains('EXDATE=', $ics);
        $this->assertNotContains('RDATE=', $ics);
    }

    /**
     *
     */
    function test_export_rdate()
    {
        $ical = new libvcalendar();
        $events = $ical->import_from_file(__DIR__ . '/resources/multiple-rdate.ics', 'UTF-8');
        $ics = $ical->export($events, null, false);

        $this->assertContains('RDATE:20140520T020000Z', $ics, "VALUE=PERIOD is translated into single DATE-TIME values");
    }

    /**
     * @depends test_export
     */
    function test_export_direct()
    {
        $ical = new libvcalendar();
        $events = $ical->import_from_file(__DIR__ . '/resources/multiple.ics', 'UTF-8');
        $num = count($events);

        ob_start();
        $return = $ical->export($events, null, true);
        $output = ob_get_contents();
        ob_end_clean();

        $this->assertTrue($return, "Return true on successful writing");
        $this->assertContains('BEGIN:VCALENDAR', $output, "VCALENDAR encapsulation BEGIN");
        $this->assertContains('END:VCALENDAR',   $output, "VCALENDAR encapsulation END");
        $this->assertEquals($num, substr_count($output, 'BEGIN:VEVENT'), "VEVENT encapsulation BEGIN");
        $this->assertEquals($num, substr_count($output, 'END:VEVENT'),   "VEVENT encapsulation END");
    }

    function test_datetime()
    {
        $ical = new libvcalendar();
        $cal  = new \Sabre\VObject\Component\VCalendar();
        $localtime = $ical->datetime_prop($cal, 'DTSTART', new DateTime('2013-09-01 12:00:00', new DateTimeZone('Europe/Berlin')));
        $localdate = $ical->datetime_prop($cal, 'DTSTART', new DateTime('2013-09-01', new DateTimeZone('Europe/Berlin')), false, true);
        $utctime   = $ical->datetime_prop($cal, 'DTSTART', new DateTime('2013-09-01 12:00:00', new DateTimeZone('UTC')));
        $asutctime = $ical->datetime_prop($cal, 'DTSTART', new DateTime('2013-09-01 12:00:00', new DateTimeZone('Europe/Berlin')), true);

        $this->assertContains('TZID=Europe/Berlin', $localtime->serialize());
        $this->assertContains('VALUE=DATE', $localdate->serialize());
        $this->assertContains('20130901T120000Z', $utctime->serialize());
        $this->assertContains('20130901T100000Z', $asutctime->serialize());
    }

    function test_get_vtimezone()
    {
        $vtz = libvcalendar::get_vtimezone('Europe/Berlin', strtotime('2014-08-22T15:00:00+02:00'));
        $this->assertInstanceOf('\Sabre\VObject\Component', $vtz, "VTIMEZONE is a Component object");
        $this->assertEquals('Europe/Berlin', $vtz->TZID);
        $this->assertEquals('4', $vtz->{'X-MICROSOFT-CDO-TZID'});

        // check for transition to daylight saving time which is BEFORE the given date
        $dst = reset($vtz->select('DAYLIGHT'));
        $this->assertEquals('DAYLIGHT', $dst->name);
        $this->assertEquals('20140330T010000', $dst->DTSTART);
        $this->assertEquals('+0100', $dst->TZOFFSETFROM);
        $this->assertEquals('+0200', $dst->TZOFFSETTO);
        $this->assertEquals('CEST', $dst->TZNAME);

        // check (last) transition to standard time which is AFTER the given date
        $std = end($vtz->select('STANDARD'));
        $this->assertEquals('STANDARD', $std->name);
        $this->assertEquals('20141026T010000', $std->DTSTART);
        $this->assertEquals('+0200', $std->TZOFFSETFROM);
        $this->assertEquals('+0100', $std->TZOFFSETTO);
        $this->assertEquals('CET', $std->TZNAME);

        // unknown timezone
        $vtz = libvcalendar::get_vtimezone('America/Foo Bar');
        $this->assertEquals(false, $vtz);

        // invalid input data
        $vtz = libvcalendar::get_vtimezone(new DateTime());
        $this->assertEquals(false, $vtz);

        // DateTimezone as input data
        $vtz = libvcalendar::get_vtimezone(new DateTimezone('Pacific/Chatham'));
        $this->assertInstanceOf('\Sabre\VObject\Component', $vtz);
        $this->assertContains('TZOFFSETFROM:+1245', $vtz->serialize());
        $this->assertContains('TZOFFSETTO:+1345', $vtz->serialize());
    }

    function get_attachment_data($id, $event)
    {
        return $this->attachment_data;
    }
}
<|MERGE_RESOLUTION|>--- conflicted
+++ resolved
@@ -467,13 +467,8 @@
         $this->assertEquals($num, substr_count($ics, 'UID:'.$event['uid']), "Recurrence Exceptions with same UID");
         $this->assertEquals($num, substr_count($ics, 'END:VEVENT'),         "VEVENT encapsulation END");
 
-<<<<<<< HEAD
         $this->assertContains('RECURRENCE-ID;TZID=Europe/Zurich:20130814', $ics, "Recurrence-ID (1) being the exception date");
         $this->assertContains('RECURRENCE-ID;TZID=Europe/Zurich:20131113', $ics, "Recurrence-ID (2) being the exception date");
-=======
->>>>>>> 963cc3e1
-        $this->assertContains('RECURRENCE-ID:20130814', $ics, "Recurrence-ID (1) being the exception date");
-        $this->assertContains('RECURRENCE-ID:20131113', $ics, "Recurrence-ID (2) being the exception date");
         $this->assertContains('SUMMARY:'.$exception2['title'], $ics, "Exception title");
     }
 
