--- conflicted
+++ resolved
@@ -134,14 +134,8 @@
         // check cache status hash first ($this->metadata is set in _read_folder_data())
         if ($this->metadata['ctag'] != $this->folder->get_ctag()) {
 
-<<<<<<< HEAD
-        // compare IMAP index with object cache index
-        $imap_index = $this->imap->index($this->folder->name, null, null, true, true);
-        $this->index = $imap_index->get();
-=======
             // lock synchronization for this folder or wait if locked
             $this->_sync_lock();
->>>>>>> 38d113d4
 
             // disable messages cache if configured to do so
             $this->bypass(true);
