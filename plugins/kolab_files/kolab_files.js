/**
 * Kolab files plugin
 *
 * @author Aleksander Machniak <machniak@kolabsys.com>
 *
 * @licstart  The following is the entire license notice for the
 * JavaScript code in this file.
 *
 * Copyright (C) 2011, Kolab Systems AG <contact@kolabsys.com>
 *
 * This program is free software: you can redistribute it and/or modify
 * it under the terms of the GNU Affero General Public License as
 * published by the Free Software Foundation, either version 3 of the
 * License, or (at your option) any later version.
 *
 * This program is distributed in the hope that it will be useful,
 * but WITHOUT ANY WARRANTY; without even the implied warranty of
 * MERCHANTABILITY or FITNESS FOR A PARTICULAR PURPOSE. See the
 * GNU Affero General Public License for more details.
 *
 * You should have received a copy of the GNU Affero General Public License
 * along with this program. If not, see <http://www.gnu.org/licenses/>.
 *
 * @licend  The above is the entire license notice
 * for the JavaScript code in this file.
 */

window.rcmail && window.files_api && rcmail.addEventListener('init', function() {
  if (rcmail.task == 'mail') {
    // mail compose
    if (rcmail.env.action == 'compose') {
      kolab_files_from_cloud_widget($('#compose-attachments > div'));

      // register some commands to skip warning message on compose page
      $.merge(rcmail.env.compose_commands, ['files-list', 'files-sort', 'files-search', 'files-search-reset']);
    }
    // mail preview
    else if (rcmail.env.action == 'show' || rcmail.env.action == 'preview') {
      var attachment_list = $('#attachment-list');

      if ($('li', attachment_list).length) {
        var link = $('<a href="#" class="button filesaveall">')
          .text(rcmail.gettext('kolab_files.saveall'))
          .click(function() { kolab_directory_selector_dialog(); })
          .insertAfter(attachment_list);
      }

      rcmail.addEventListener('menu-open', kolab_files_attach_menu_open);
      rcmail.enable_command('folder-create', true);
    }
    // attachment preview
    else if (rcmail.env.action == 'get') {
      rcmail.enable_command('folder-create', true);
    }

    if (!rcmail.env.action || rcmail.env.action == 'show' || rcmail.env.action == 'preview') {
      // add "attach from cloud" button for event/task dialog in mail
      rcmail.addEventListener('plugin.mail2event_dialog', function() {
        if (!$('#calendar-attachment-form input.fromcloud').length)
          kolab_files_from_cloud_widget($('#calendar-attachment-form > div.buttons'));
      });
    }

    kolab_files_init();
  }
  else if (rcmail.task == 'calendar') {
    // add "attach from cloud" button for event dialog
    if (!rcmail.env.action)
      kolab_files_from_cloud_widget($('#calendar-attachment-form > div.buttons'));
    kolab_files_init();
  }
  else if (rcmail.task == 'tasks') {
    // add "attach from cloud" button for task dialog
    if (!rcmail.env.action)
      kolab_files_from_cloud_widget($('#taskedit-attachment-form > div.buttons'));
    kolab_files_init();
  }
  else if (rcmail.task == 'files') {
    if (rcmail.gui_objects.filelist) {
      rcmail.file_list = new rcube_list_widget(rcmail.gui_objects.filelist, {
        multiselect: true,
        draggable: true,
        keyboard: true,
        column_movable: rcmail.env.col_movable,
        dblclick_time: rcmail.dblclick_time
      });

      rcmail.file_list.addEventListener('dblclick', function(o) { kolab_files_list_dblclick(o); })
        .addEventListener('select', function(o) { kolab_files_list_select(o); })
        .addEventListener('keypress', function(o) { kolab_files_list_keypress(o); })
        .addEventListener('dragstart', function(e) { kolab_files_drag_start(e); })
        .addEventListener('dragmove', function(e) { kolab_files_drag_move(e); })
        .addEventListener('dragend', function(e) { kolab_files_drag_end(e); })
        .addEventListener('column_replace', function(e) { kolab_files_set_coltypes(e); })
        .addEventListener('listupdate', function(e) { rcmail.triggerEvent('listupdate', e); });

      rcmail.enable_command('menu-open', 'menu-save', 'files-sort', 'files-search', 'files-search-reset', 'folder-create', true);

      rcmail.file_list.init();
      kolab_files_list_coltypes();
      kolab_files_drag_drop_init($(rcmail.gui_objects.filelist).parents('.droptarget'));
    }

    // "one file only" commands
    rcmail.env.file_commands = ['files-get'];
    // "one or more file" commands
    rcmail.env.file_commands_all = ['files-delete', 'files-move', 'files-copy'];

    kolab_files_init();

    if (rcmail.env.action == 'open') {
      rcmail.enable_command('files-get', 'files-delete', rcmail.env.file);

      if (rcmail.env.file_data.viewer && rcmail.env.file_data.viewer.manticore)
        manticore = new manticore_api({
          iframe: $('#fileframe').get(0),
          export_menu: rcmail.gui_objects.exportmenu ? $('ul', rcmail.gui_objects.exportmenu).get(0) : null,
          title_input: $('#document-title').get(0),
          ready: function(data) { manticore_init(); },
          set_busy: function(state, message) { return rcmail.set_busy(state, message ? 'kolab_files.' + message : ''); },
          hide_message: function(id) { return rcmail.hide_message(id); },
          display_message: function(label, type) { return rcmail.display_message('kolab_files.' + label, type); },
          gettext: function(label) { return rcmail.get_label('kolab_files.' + label); }
        });
    }
    else {
      file_api.folder_list();
      file_api.browser_capabilities_check();
      rcmail.enable_command('folder-mount', rcmail.env.external_sources);
    }
  }
});


/**********************************************************/
/*********          Shared functionality         **********/
/**********************************************************/

// Initializes API object
function kolab_files_init()
{
  if (window.file_api)
    return;

  // Initialize application object (don't change var name!)
  file_api = $.extend(new files_api(), new kolab_files_ui());

  file_api.set_env({
    token: kolab_files_token(),
    url: rcmail.env.files_url,
    sort_col: 'name',
    sort_reverse: false,
    search_threads: rcmail.env.search_threads,
    resources_dir: rcmail.assets_path('program/resources'),
    caps: rcmail.env.files_caps,
    supported_mimetypes: rcmail.env.file_mimetypes
  });

  file_api.translations = rcmail.labels;
};

// returns API authorization token
function kolab_files_token()
{
  // consider the token from parent window more reliable (fresher) than in framed window
  // it's because keep-alive is not requested in frames
  return window.parent && parent.rcmail && parent.rcmail.env.files_token ? parent.rcmail.env.files_token : rcmail.env.files_token;
};

function kolab_files_from_cloud_widget(elem)
{
  var input = $('<input class="button fromcloud" type="button">')
      .attr('tabindex', $('input', elem).attr('tabindex') || 0)
      .val(rcmail.gettext('kolab_files.fromcloud'))
      .click(function() { kolab_files_selector_dialog(); })
      .appendTo(elem);

  if (rcmail.gui_objects.filelist) {
    rcmail.file_list = new rcube_list_widget(rcmail.gui_objects.filelist, {
      multiselect: true,
      keyboard: true,
      column_movable: false,
      dblclick_time: rcmail.dblclick_time
    });
    rcmail.file_list.addEventListener('select', function(o) { kolab_files_list_select(o); })
      .addEventListener('listupdate', function(e) { rcmail.triggerEvent('listupdate', e); });

    rcmail.enable_command('files-sort', 'files-search', 'files-search-reset', true);

    rcmail.file_list.init();
    kolab_files_list_coltypes();
  }
}

// folder selection dialog
function kolab_directory_selector_dialog(id)
{
  var dialog = $('#files-dialog'),
    input = $('#file-save-as-input'),
    form = $('#file-save-as'),
    list = $('#folderlistbox'),
    buttons = {}, label = 'saveto',
    win = window, fn;

  // attachment is specified
  if (id) {
    var attach = $('#attach' + id + '> a').first(),
      filename = attach.attr('title');

    if (!filename) {
      attach = attach.clone();
      $('.attachment-size', attach).remove();
      filename = $.trim(attach.text());
    }

    form.show();
    dialog.addClass('saveas');
    input.val(filename);
  }
  // attachment preview page
  else if (rcmail.env.action == 'get') {
    id = rcmail.env.part;
    form.show();
    dialog.addClass('saveas');
    input.val(rcmail.env.filename);
  }
  else {
    form.hide();
    dialog.removeClass('saveas');
    label = 'saveall';
  }

  $('#foldercreatelink').attr('tabindex', 0);

  buttons[rcmail.gettext('kolab_files.save')] = function () {
    if (!file_api.env.folder)
      return;

    var lock = rcmail.set_busy(true, 'saving'),
      request = {
        act: 'save-file',
        source: rcmail.env.mailbox,
        uid: rcmail.env.uid,
        dest: file_api.env.folder
      };

    if (id) {
      request.id = id;
      request.name = input.val();
    }

    rcmail.http_post('plugin.kolab_files', request, lock);
    kolab_dialog_close(this);
  };

  buttons[rcmail.gettext('kolab_files.cancel')] = function () {
    kolab_dialog_close(this);
  };

  if (!rcmail.env.folders_loaded) {
    fn = function() {
      rcmail.env.folder_list_selector = '#files-dialog #files-folder-list';
      rcmail.env.folder_search_selector = '#files-dialog #foldersearch';
      file_api.folder_list({writable: 1});
      rcmail.env.folders_loaded = true;
    };
  }

  // show dialog window
  kolab_dialog_show(dialog, {
    title: rcmail.gettext('kolab_files.' + label),
    buttons: buttons,
    button_classes: ['mainaction'],
    minWidth: 250,
    minHeight: 300,
    height: 400,
    width: 300
  }, fn);

  // "enable" folder creation when dialog is displayed in parent window
  if (rcmail.is_framed()) {
    parent.rcmail.enable_command('folder-create', true);
    parent.rcmail.folder_create = function() {
      win.kolab_files_folder_create_dialog();
    };
  }
};

// file selection dialog
function kolab_files_selector_dialog()
{
  var dialog = $('#files-compose-dialog'), buttons = {};

  buttons[rcmail.gettext('kolab_files.attachsel')] = function () {
    var list = [];
    $('#filelist tr.selected').each(function() {
      list.push($(this).data('file'));
    });

    kolab_dialog_close(this);

    if (list.length) {
      // display upload indicator and cancel button
      var content = '<span>' + rcmail.get_label('kolab_files.attaching') + '</span>',
        id = new Date().getTime();

      rcmail.add2attachment_list(id, {name:'', html:content, classname:'uploading', complete:false});

      // send request
      rcmail.http_post('plugin.kolab_files', {
        act: 'attach-file',
        files: list,
        id: rcmail.env.compose_id,
        uploadid: id
      });
    }
  };

  buttons[rcmail.gettext('kolab_files.cancel')] = function () {
    kolab_dialog_close(this);
  };

  // show dialog window
  kolab_dialog_show(dialog, {
    title: rcmail.gettext('kolab_files.selectfiles'),
    buttons: buttons,
    button_classes: ['mainaction'],
    minWidth: 500,
    minHeight: 300,
    width: 700,
    height: 500
  }, function() { rcmail.file_list.resize(); });

  if (!rcmail.env.files_loaded) {
    rcmail.env.folder_list_selector = '#files-compose-dialog #files-folder-list';
    rcmail.env.folder_search_selector = '#files-compose-dialog #foldersearch';
    file_api.folder_list();
    rcmail.env.files_loaded = true;
  }
  else {
    rcmail.file_list.clear_selection();
  }
};

function kolab_files_attach_menu_open(p)
{
  if (!p || !p.props || p.props.menu != 'attachmentmenu')
    return;

  var id = p.props.id;

  $('#attachmenusaveas').unbind('click').attr('onclick', '').click(function(e) {
    return kolab_directory_selector_dialog(id);
  });
};

// folder creation dialog
function kolab_files_folder_create_dialog()
{
  var dialog = $('#files-folder-create-dialog'),
    buttons = {},
    select = $('select[name="parent"]', dialog).html(''),
    input = $('input[name="name"]', dialog).val('');

  buttons[rcmail.gettext('kolab_files.create')] = function () {
    var folder = '', name = input.val(), parent = select.val();

    if (!name)
      return;

    if (parent)
      folder = parent + file_api.env.directory_separator;

    folder += name;

    file_api.folder_create(folder);
    kolab_dialog_close(this);
  };

  buttons[rcmail.gettext('kolab_files.cancel')] = function () {
    kolab_dialog_close(this);
  };

  // show dialog window
  kolab_dialog_show(dialog, {
    title: rcmail.gettext('kolab_files.foldercreate'),
    buttons: buttons,
    button_classes: ['mainaction']
  });

  // Fix submitting form with Enter
  $('form', dialog).submit(kolab_dialog_submit_handler);

  // build parent selector
  kolab_files_folder_select_element(select, {empty: true});
};

// folder edit dialog
function kolab_files_folder_edit_dialog()
{
  var dialog = $('#files-folder-edit-dialog'),
    buttons = {},
    separator = file_api.env.directory_separator,
    arr = file_api.env.folder.split(separator),
    folder = arr.pop(),
    path = arr.join(separator),
    select = $('select[name="parent"]', dialog).html(''),
    input = $('input[name="name"]', dialog).val(folder);

  buttons[rcmail.gettext('kolab_files.save')] = function () {
    var folder = '', name = input.val(), parent = select.val();

    if (!name)
      return;

    if (parent)
      folder = parent + separator;

    folder += name;

    file_api.folder_rename(file_api.env.folder, folder);
    kolab_dialog_close(this);
  };

  buttons[rcmail.gettext('kolab_files.cancel')] = function () {
    kolab_dialog_close(this);
  };

  // show dialog window
  kolab_dialog_show(dialog, {
    title: rcmail.gettext('kolab_files.folderedit'),
    buttons: buttons,
    button_classes: ['mainaction']
  });

  // Fix submitting form with Enter
  $('form', dialog).submit(kolab_dialog_submit_handler);

  // build parent selector
  kolab_files_folder_select_element(select, {selected: path, empty: true});
};

// folder mounting dialog
function kolab_files_folder_mount_dialog()
{
  var args = {buttons: {}, title: rcmail.gettext('kolab_files.foldermount')},
    dialog = $('#files-folder-mount-dialog'),
    input = $('#folder-mount-name').val('');

  args.buttons[rcmail.gettext('kolab_files.save')] = function () {
    var args = {}, folder = input.val(),
      driver = $('input[name="driver"]:checked', dialog).val();

    if (!folder || !driver)
      return;

    args.folder = folder;
    args.driver = driver;

    $('#source-' + driver + ' input').each(function() {
      if (this.name.startsWith(driver + '[')) {
        args[this.name.substring(driver.length + 1, this.name.length - 1)] = this.value;
      }
    });

    $('.auth-options input', dialog).each(function() {
      args[this.name] = this.type == 'checkbox' && !this.checked ? '' : this.value;
    });

    file_api.folder_mount(args);
    kolab_dialog_close(this);
  };

  args.buttons[rcmail.gettext('kolab_files.cancel')] = function () {
    kolab_dialog_close(this);
  };

  // close folderoption menu
  rcmail.hide_menu('folderoptions');

  // initialize drivers list
  if (!rcmail.drivers_list_initialized) {
    rcmail.drivers_list_initialized = true;

    $('td.source', dialog).each(function() {
      $(this).click(function() {
        $('td.selected', dialog).removeClass('selected');
        dialog.find('.driverform').hide();
        $(this).addClass('selected').find('.driverform').show();
        $('input[type="radio"]', this).prop('checked', true);
     });
   });
  }

  args.button_classes = ['mainaction'];

  // show dialog window
  kolab_dialog_show(dialog, args, function() {
    $('td.source:first', dialog).click();
    input.focus();
  });
};

// file edition dialog
function kolab_files_file_edit_dialog(file)
{
  var dialog = $('#files-file-edit-dialog'),
    buttons = {}, name = file_api.file_name(file)
    input = $('input[name="name"]', dialog).val(name);

  buttons[rcmail.gettext('kolab_files.save')] = function () {
    var folder = file_api.file_path(file), name = input.val();

    if (!name)
      return;

    name = folder + file_api.env.directory_separator + name;

    // @TODO: now we only update filename
    if (name != file)
      file_api.file_rename(file, name);
    kolab_dialog_close(this);
  };
  buttons[rcmail.gettext('kolab_files.cancel')] = function () {
    kolab_dialog_close(this);
  };

  // Fix submitting form with Enter
  $('form', dialog).submit(kolab_dialog_submit_handler);

  // show dialog window
  kolab_dialog_show(dialog, {
    title: rcmail.gettext('kolab_files.fileedit'),
    buttons: buttons,
    button_classes: ['mainaction']
  });
};

// file creation dialog
function kolab_files_file_create_dialog()
{
  var dialog = $('#files-file-create-dialog'),
    buttons = {},
    type_select = $('select[name="type"]', dialog),
    select = $('select[name="parent"]', dialog).html(''),
    input = $('input[name="name"]', dialog).val('');

  buttons[rcmail.gettext('kolab_files.create')] = function () {
    var folder = select.val(), type = type_select.val(), name = input.val();

    if (!name || !folder)
      return;

    if (!/\.[a-z0-9]{1,5}$/.test(name)) {
      name += '.' + rcmail.env.file_extensions[type];
    }

    name = folder + file_api.env.directory_separator + name;

    file_api.file_create(name, type);
    kolab_dialog_close(this);
  };
  buttons[rcmail.gettext('kolab_files.cancel')] = function () {
    kolab_dialog_close(this);
  };

  // Fix submitting form with Enter
  $('form', dialog).submit(kolab_dialog_submit_handler);

  // show dialog window
  kolab_dialog_show(dialog, {
    title: rcmail.gettext('kolab_files.createfile'),
    buttons: buttons,
    button_classes: ['mainaction']
  });

  // build folder selector
  kolab_files_folder_select_element(select);
};

// builds folder selector options
function kolab_files_folder_select_element(select, params)
{
  var options = [],
    selected = params && params.selected ? params.selected : file_api.env.folder;

  if (params && params.empty)
    options.push($('<option>').val('').text('---'));

  $.each(file_api.env.folders, function(i, f) {
    var n, name = escapeHTML(f.name);

    for (n=0; n<f.depth; n++)
      name = '&nbsp;&nbsp;&nbsp;' + name;

    options.push($('<option>').val(i).html(name));
  });

  select.empty().append(options);

  if (selected)
    select.val(selected);
};

function kolab_dialog_show(content, params, onopen)
{
  params = $.extend({
    modal: true,
    resizable: true,
    closeOnEscape: (!bw.ie6 && !bw.ie7),  // disabled for performance reasons
    minWidth: 400,
    minHeight: 300,
    width: 500,
    height: 400
  }, params || {});

  // dialog close handler
  params.close = function(e, ui) {
    var elem, stack = rcmail.dialog_stack;

    content.appendTo(document.body).hide();
    $(this).parent().remove(); // remove dialog

    // focus previously focused element (guessed)
    stack.pop();
    if (stack.length) {
      elem = stack[stack.length-1].find('input[type!="hidden"]:not(:hidden):first');
      if (!elem.length)
        elem = stack[stack.length-1].parent().find('a[role="button"], .ui-dialog-buttonpane button').first();
    }

    (elem && elem.length ? elem : window).focus();
  };

  // display it as popup
  var dialog = rcmail.show_popup_dialog('', params.title, params.buttons, params);

  content.appendTo(dialog).show().find('input[type!="hidden"]:not(:hidden):first').focus();

  if (onopen) onopen(content);

  // save dialog reference, to handle focus when closing one of opened dialogs
  if (!rcmail.dialog_stack)
    rcmail.dialog_stack = [];

  rcmail.dialog_stack.push(dialog);
};

// Handle form submit with Enter key, click first dialog button instead
function kolab_dialog_submit_handler()
{
  $(this).parents('.ui-dialog').find('.ui-button').first().click();
  return false;
};

// Hides dialog
function kolab_dialog_close(dialog)
{
  (rcmail.is_framed() ? window.parent : window).$(dialog).dialog('close');
};

// smart upload button
function kolab_files_upload_input(button)
{
  var link = $(button),
    file = $('<input>'),
    offset = link.offset();

  function move_file_input(e) {
    file.css({top: (e.pageY - offset.top - 10) + 'px', left: (e.pageX - offset.left - 10) + 'px'});
  }

  file.attr({name: 'file[]', type: 'file', multiple: 'multiple', size: 5, title: link.attr('title'), tabindex: "-1"})
    .change(function() { rcmail.files_upload('#filesuploadform'); })
    .click(function() { setTimeout(function() { link.mouseleave(); }, 20); })
    // opacity:0 does the trick, display/visibility doesn't work
    .css({opacity: 0, cursor: 'pointer', outline: 'none', position: 'absolute'});

  // In FF and IE we need to move the browser file-input's button under the cursor
  // Thanks to the size attribute above we know the length of the input field
  if (bw.mz || bw.ie)
    file.css({marginLeft: '-80px'});

  // Note: now, I observe problem with cursor style on FF < 4 only
  // Need position: relative (Bug #2615)
  link.css({overflow: 'hidden', cursor: 'pointer', position: 'relative'})
    .mouseenter(function() { this.__active = true; })
    // place button under the cursor
    .mousemove(function(e) {
      if (rcmail.commands['files-upload'] && this.__active)
        move_file_input(e);
      // move the input away if button is disabled
      else
        $(this).mouseleave();
    })
    .mouseleave(function() {
      file.css({top: '-10000px', left: '-10000px'});
      this.__active = false;
    })
    .attr('onclick', '') // remove default button action
    .click(function(e) {
      // forward click if mouse-enter event was missed
      if (rcmail.commands['files-upload'] && !this.__active) {
        this.__active = true;
        move_file_input(e);
        file.trigger(e);
      }
    })
    .mouseleave() // initially disable/hide input
    .append(file);
};


/***********************************************************/
/**********          Main functionality           **********/
/***********************************************************/

// for reordering column array (Konqueror workaround)
// and for setting some message list global variables
function kolab_files_list_coltypes()
{
  var n, list = rcmail.file_list;

  rcmail.env.subject_col = null;

  if ((n = $.inArray('name', rcmail.env.file_coltypes)) >= 0) {
    rcmail.env.subject_col = n;
    list.subject_col = n;
  }

  list.init_header();
};

function kolab_files_set_list_options(cols, sort_col, sort_order)
{
  var update = 0, i, idx, name, newcols = [], oldcols = rcmail.env.file_coltypes;

  if (sort_col === undefined)
    sort_col = rcmail.env.sort_col;
  if (!sort_order)
    sort_order = rcmail.env.sort_order;

  if (rcmail.env.sort_col != sort_col || rcmail.env.sort_order != sort_order) {
    update = 1;
    rcmail.set_list_sorting(sort_col, sort_order);
  }

  if (cols && cols.length) {
    // make sure new columns are added at the end of the list
    for (i=0; i<oldcols.length; i++) {
      name = oldcols[i];
      idx = $.inArray(name, cols);
      if (idx != -1) {
        newcols.push(name);
        delete cols[idx];
      }
    }
    for (i=0; i<cols.length; i++)
      if (cols[i])
        newcols.push(cols[i]);

    if (newcols.join() != oldcols.join()) {
      update += 2;
      oldcols = newcols;
    }
  }

  if (update == 1)
    rcmail.command('files-list', {sort: sort_col, reverse: sort_order == 'DESC'});
  else if (update) {
    rcmail.http_post('files/prefs', {
      kolab_files_list_cols: oldcols,
      kolab_files_sort_col: sort_col,
      kolab_files_sort_order: sort_order
      }, rcmail.set_busy(true, 'loading'));
  }
};

function kolab_files_set_coltypes(list)
{
  var i, found, name, cols = list.list.tHead.rows[0].cells;

  rcmail.env.file_coltypes = [];

  for (i=0; i<cols.length; i++)
    if (cols[i].id && cols[i].id.match(/^rcm/)) {
      name = cols[i].id.replace(/^rcm/, '');
      rcmail.env.file_coltypes.push(name);
    }

//  if ((found = $.inArray('name', rcmail.env.file_coltypes)) >= 0)
//    rcmail.env.subject_col = found;
  rcmail.env.subject_col = list.subject_col;

  rcmail.http_post('files/prefs', {kolab_files_list_cols: rcmail.env.file_coltypes});
};

function kolab_files_list_dblclick(list)
{
  rcmail.command('files-open');
};

function kolab_files_list_select(list)
{
  var selected = list.selection.length;

  rcmail.enable_command(rcmail.env.file_commands_all, selected);
  rcmail.enable_command(rcmail.env.file_commands, selected == 1);

    // reset all-pages-selection
//  if (list.selection.length && list.selection.length != list.rowcount)
//    rcmail.select_all_mode = false;

  if (selected == 1) {
    // get file mimetype
<<<<<<< HEAD
    var type = $('tr.selected', list.list).data('type');
    rcmail.env.viewer = file_api.file_type_supported(type, rcmail.env.files_caps);
=======
    var elem = $('tr.selected', list.list),
      type = elem.data('type'),
      file = elem.data('file');

    rcmail.env.viewer = file_api.file_type_supported(type);

    if (!file_api.is_writable(file.replace(/\/[^/]+$/, '')))
      rcmail.enable_command('files-delete', false);
>>>>>>> 57b6e77e
  }
  else
    rcmail.env.viewer = 0;

  rcmail.enable_command('files-open', rcmail.env.viewer);
};

function kolab_files_list_keypress(list)
{
  if (list.modkey == CONTROL_KEY)
    return;

  if (list.key_pressed == list.ENTER_KEY)
    rcmail.command('files-open');
  else if (list.key_pressed == list.DELETE_KEY || list.key_pressed == list.BACKSPACE_KEY)
    rcmail.command('files-delete');
};

function kolab_files_drag_start(e)
{
  rcmail.env.drag_target = null;

  if (rcmail.folder_list)
    rcmail.folder_list.drag_start();
};

function kolab_files_drag_end(e)
{
  if (rcmail.folder_list) {
    rcmail.folder_list.drag_end();

    if (rcmail.env.drag_target) {
      var modkey = rcube_event.get_modifier(e),
        menu = rcmail.gui_objects.file_dragmenu;

      rcmail.file_list.draglayer.hide();

      if (menu && modkey == SHIFT_KEY && rcmail.commands['files-copy']) {
        var pos = rcube_event.get_mouse_pos(e);
        $(menu).css({top: (pos.y-10)+'px', left: (pos.x-10)+'px'}).show();
        return;
      }

      rcmail.command('files-move', rcmail.env.drag_target);
    }
  }
};

function kolab_files_drag_move(e)
{
  if (rcmail.folder_list) {
    var mouse = rcube_event.get_mouse_pos(e);

    rcmail.env.drag_target = rcmail.folder_list.intersects(mouse, true);
  }
};

function kolab_files_drag_menu_action(command)
{
  var menu = rcmail.gui_objects.file_dragmenu;

  if (menu)
    $(menu).hide();

  rcmail.command(command, rcmail.env.drag_target);
};

function kolab_files_selected()
{
  var files = [];
  $.each(rcmail.file_list.get_selection(), function(i, v) {
    var name, row = $('#rcmrow'+v);

    if (row.length == 1 && (name = row.data('file')))
      files.push(name);
  });

  return files;
};

function kolab_files_frame_load(frame)
{
  var win = frame.contentWindow;

  try {
    rcmail.file_editor = win.file_editor && win.file_editor.editable ? win.file_editor : null;
  }
  catch (e) {};

  if (rcmail.file_editor)
    rcmail.enable_command('files-edit', true);

  rcmail.enable_command('files-print', (rcmail.file_editor && rcmail.file_editor.printable) ||
    (rcmail.env.file_data && /^image\//i.test(rcmail.env.file_data.type)));

  // detect Print button and check if it can be accessed
  try {
    if ($('#fileframe').contents().find('#print').length)
      rcmail.enable_command('files-print', true);
  }
  catch(e) {};
};

// activate html5 file drop feature (if browser supports it)
function kolab_files_drag_drop_init(container)
{
  if (!window.FormData && !(window.XMLHttpRequest && XMLHttpRequest.prototype && XMLHttpRequest.prototype.sendAsBinary)) {
    return;
  }

  if (!container.length)
    return;

  $(document.body).bind('dragover dragleave drop', function(e) {
    if (!file_api.is_writable())
      return;

    e.preventDefault();
    container[e.type == 'dragover' ? 'addClass' : 'removeClass']('active');
  });

  container.bind('dragover dragleave', function(e) {
    return kolab_files_drag_hover(e);
  })
  container.children('div').bind('dragover dragleave', function(e) {
    return kolab_files_drag_hover(e);
  })
  container.get(0).addEventListener('drop', function(e) {
      // abort event and reset UI
      kolab_files_drag_hover(e);
      return file_api.file_drop(e);
    }, false);
};


// handler for drag/drop on element
function kolab_files_drag_hover(e)
{
  if (!file_api.is_writable())
    return;

  e.preventDefault();
  e.stopPropagation();

  var elem = $(e.target);

  if (!elem.hasClass('droptarget'))
    elem = elem.parents('.droptarget');

  elem[e.type == 'dragover' ? 'addClass' : 'removeClass']('hover');
};

// returns localized file size
function kolab_files_file_size(size)
{
  var i, units = ['GB', 'MB', 'KB', 'B'];

  size = file_api.file_size(size);

  for (i = 0; i < units.length; i++)
    if (size.toUpperCase().indexOf(units[i]) > 0)
      return size.replace(units[i], rcmail.gettext(units[i]));

  return size;
};

function kolab_files_progress_str(param)
{
  var current, total = file_api.file_size(param.total).toUpperCase();

  if (total.indexOf('GB') > 0)
    current = parseFloat(param.current/1073741824).toFixed(1);
  else if (total.indexOf('MB') > 0)
    current = parseFloat(param.current/1048576).toFixed(1);
  else if (total.indexOf('KB') > 0)
    current = parseInt(param.current/1024);
  else
    current = param.current;

  total = kolab_files_file_size(param.total);

  return rcmail.gettext('uploadprogress')
    .replace(/\$percent/, param.percent + '%')
    .replace(/\$current/, current)
    .replace(/\$total/, total);
};


/**********************************************************/
/*********    Manticore editor functionality     **********/
/**********************************************************/

// Initialize document toolbar functionality
function manticore_init()
{
  rcmail.enable_command('document-save', 'document-export', true);
};

rcube_webmail.prototype.document_save = function()
{
  manticore.save();
};

rcube_webmail.prototype.document_export = function(type)
{
  manticore.export(type || 'odt');
};


/***********************************************************/
/**********              Commands                 **********/
/***********************************************************/

rcube_webmail.prototype.files_sort = function(props)
{
  var params = {},
    sort_order = this.env.sort_order,
    sort_col = !this.env.disabled_sort_col ? props : this.env.sort_col;

  if (!this.env.disabled_sort_order)
    sort_order = this.env.sort_col == sort_col && sort_order == 'ASC' ? 'DESC' : 'ASC';

  // set table header and update env
  this.set_list_sorting(sort_col, sort_order);

  this.http_post('files/prefs', {kolab_files_sort_col: sort_col, kolab_files_sort_order: sort_order});

  params.sort = sort_col;
  params.reverse = sort_order == 'DESC';

  this.command('files-list', params);
};

rcube_webmail.prototype.files_search = function()
{
  var value = $(this.gui_objects.filesearchbox).val();

  if (value)
    file_api.file_search(value, $('#search_all_folders').is(':checked'));
  else
    file_api.file_search_reset();
};

rcube_webmail.prototype.files_search_reset = function()
{
  $(this.gui_objects.filesearchbox).val('');

  file_api.file_search_reset();
};

rcube_webmail.prototype.files_folder_delete = function()
{
  if (confirm(this.get_label('kolab_files.folderdeleteconfirm')))
    file_api.folder_delete(file_api.env.folder);
};

rcube_webmail.prototype.files_delete = function()
{
  if (!confirm(this.get_label('kolab_files.filedeleteconfirm')))
    return;

  var files = this.env.file ? [this.env.file] : kolab_files_selected();
  file_api.file_delete(files);
};

rcube_webmail.prototype.files_move = function(folder)
{
  var files = kolab_files_selected();
  file_api.file_move(files, folder);
};

rcube_webmail.prototype.files_copy = function(folder)
{
  var files = kolab_files_selected();
  file_api.file_copy(files, folder);
};

rcube_webmail.prototype.files_upload = function(form)
{
  if (form)
    file_api.file_upload(form);
};

rcube_webmail.prototype.files_list = function(param)
{
  // just rcmail wrapper, to handle command busy states
  file_api.file_list(param);
}

rcube_webmail.prototype.files_list_update = function(head)
{
  var list = this.file_list;

  list.clear();
  $('thead', list.fixed_header ? list.fixed_header : list.list).html(head);
  kolab_files_list_coltypes();
  file_api.file_list();
};

rcube_webmail.prototype.files_get = function()
{
  var files = this.env.file ? [this.env.file] : kolab_files_selected();

  if (files.length == 1)
    file_api.file_get(files[0], {'force-download': true});
};

rcube_webmail.prototype.files_open = function()
{
  var files = kolab_files_selected();

  if (files.length == 1)
    file_api.file_open(files[0], rcmail.env.viewer);
};

// enable file editor
rcube_webmail.prototype.files_edit = function()
{
  if (this.file_editor) {
    this.file_editor.enable();
    this.enable_command('files-save', true);
  }
};

rcube_webmail.prototype.files_save = function()
{
  if (!this.file_editor)
    return;

  // binary files like ODF need to be updated using FormData
  if (this.file_editor.getContentCallback) {
    if (!file_api.file_uploader_support())
      return;

    file_api.req = file_api.set_busy(true, 'saving');
//    this.file_editor.disable();
    this.file_editor.getContentCallback(function(content, filename) {
      file_api.file_uploader([content], {
        action: 'file_update',
        params: {file: rcmail.env.file, info: 1, token: file_api.env.token},
        response_handler: 'file_save_response',
        fieldname: 'content',
        single: true
      });
    });

    return;
  }

  var content = this.file_editor.getContent();

  file_api.file_save(this.env.file, content);
};

rcube_webmail.prototype.files_print = function()
{
  if (this.file_editor && this.file_editor.printable)
    this.file_editor.print();
  else if (/^image\//i.test(this.env.file_data.type)) {
    var frame = $('#fileframe').get(0),
      win = frame ? frame.contentWindow : null;

    if (win) {
      win.focus();
      win.print();
    }
  }
  else {
    // e.g. Print button in PDF viewer
    try {
      $('#fileframe').contents().find('#print').click();
    }
    catch(e) {};
  }
};

rcube_webmail.prototype.files_set_quota = function(p)
{
  if (p.total && window.file_api) {
    p.used *= 1024;
    p.total *= 1024;
    p.title = file_api.file_size(p.used) + ' / ' + file_api.file_size(p.total)
        + ' (' + p.percent + '%)';
  }

  p.type = this.env.quota_type;

  this.set_quota(p);
};

rcube_webmail.prototype.files_create = function()
{
  kolab_files_file_create_dialog();
};

rcube_webmail.prototype.folder_create = function()
{
  kolab_files_folder_create_dialog();
};

rcube_webmail.prototype.folder_rename = function()
{
  kolab_files_folder_edit_dialog();
};

rcube_webmail.prototype.folder_mount = function()
{
  kolab_files_folder_mount_dialog();
};


/**********************************************************/
/*********          Files API handler            **********/
/**********************************************************/

function kolab_files_ui()
{
  this.requests = {};
  this.uploads = [];

/*
  // Called on "session expired" session
  this.logout = function(response) {};

  // called when a request timed out
  this.request_timed_out = function() {};

  // called on start of the request
  this.set_request_time = function() {};

  // called on request response
  this.update_request_time = function() {};
*/
  // set state
  this.set_busy = function(a, message)
  {
    if (this.req)
      rcmail.hide_message(this.req);

    return rcmail.set_busy(a, message);
  };

  // displays error message
  this.display_message = function(label, type)
  {
    return rcmail.display_message(this.t(label), type);
  };

  this.http_error = function(request, status, err)
  {
    rcmail.http_error(request, status, err);
  };

  // check if specified/current folder/view is writable
  this.is_writable = function(folder)
  {
    if (!folder)
      folder = this.env.folder;

    if (!folder)
      return false;

    var all_folders = $.extend({}, this.env.folders, this.search_results);

    if (!all_folders[folder] || all_folders[folder].readonly || all_folders[folder].virtual)
      return false;

    return true;
  };

  // folders list request
  this.folder_list = function(params)
  {
    if (!params)
      params = {}

    params.permissions = 1;

    this.req = this.set_busy(true, 'loading');
    this.request('folder_list', this.list_params = params, 'folder_list_response');
  };

  // folder list response handler
  this.folder_list_response = function(response)
  {
    if (!this.response(response))
      return;

    var first, body, rows = [],
      list_selector = rcmail.env.folder_list_selector || '#files-folder-list',
      search_selector = rcmail.env.folder_search_selector || '#foldersearch',
      elem = $(list_selector),
      searchbox = $(search_selector),
      list = $('<ul class="treelist listing folderlist"></ul>'),
      collections = ['audio', 'video', 'image', 'document'];

    // try parent window if the list element does not exist
    // i.e. called from dialog in parent window
    if (!elem.length && window.parent && parent.rcmail) {
      body = window.parent.document.body;
      elem = $(list_selector, body);
      searchbox = $(search_selector, body);
    }

    if (elem.data('no-collections') == true)
      collections = [];

    elem.html('');

    this.env.folders = this.folder_list_parse(response.result && response.result.list ? response.result.list : response.result);

    $.each(this.env.folders, function(i, f) {
      var row;
      if (row = file_api.folder_list_row(i, f)) {
        if (!first)
          first = i;
        rows.push(row);
      }
    });

    // add virtual collections
    $.each(collections, function(i, n) {
      var row = $('<li class="mailbox collection ' + n + '"></li>');

      row.attr('id', 'rcmli' + rcmail.html_identifier_encode('folder-collection-' + n))
        .append($('<a class="name"></a>').text(rcmail.gettext('kolab_files.collection_' + n)))

      rows.push(row);
    });

    list.append(rows).appendTo(elem)
      .on('click', 'a.subscription', function(e) {
        return file_api.folder_list_subscription_button_click(this);
      });

    if (rcmail.folder_list) {
      rcmail.folder_list.reset();
      this.search_results_widget = null;
    }

    // init treelist widget
    rcmail.folder_list = new rcube_treelist_widget(list, {
        selectable: true,
        id_prefix: 'rcmli',
        parent_focus: true,
        searchbox: searchbox,
        id_encode: rcmail.html_identifier_encode,
        id_decode: rcmail.html_identifier_decode,
        check_droptarget: function(node) {
          return !node.virtual
            && node.id != file_api.env.folder
            && $.inArray('readonly', node.classes) == -1
            && $.inArray('collection', node.classes) == -1;
        }
    });

    rcmail.folder_list
      .addEventListener('collapse', function(node) { file_api.folder_collapsed(node); })
      .addEventListener('expand', function(node) { file_api.folder_collapsed(node); })
      .addEventListener('beforeselect', function(node) { return !rcmail.busy; })
      .addEventListener('search', function(search) { file_api.folder_search(search); })
      .addEventListener('select', function(node) {
        if (file_api.search_results_widget)
          file_api.search_results_widget.select();
        file_api.folder_select(node.id);
      });

    // select first folder?
    if (response.result.auth_errors) { }
    else if (this.env.folder)
      rcmail.folder_list.select(this.env.folder);
    else if (this.env.collection)
      rcmail.folder_list.select('folder-collection-' + this.env.collection);
    else if (first)
      rcmail.folder_list.select(first);

    rcmail.enable_command('files-create', true);

    // add tree icons
//    this.folder_list_tree(this.env.folders);

    // handle authentication errors on external sources
    this.folder_list_auth_errors(response.result);
  };

  this.folder_select = function(folder)
  {
    if (rcmail.busy)
      return;

    var is_collection = folder.match(/^folder-collection-(.*)$/),
      collection = RegExp.$1 || null;

    if (is_collection)
      folder = null;

    // search-reset can re-select the same folder, skip
    if (this.env.folder == folder && this.env.collection == collection)
      return;

    this.env.folder = folder;
    this.env.collection = collection;

    rcmail.enable_command('files-list', true);
    rcmail.enable_command('files-folder-delete', 'folder-rename', !is_collection);
    rcmail.enable_command('files-upload', !is_collection && this.is_writable());
    rcmail.command('files-list', is_collection ? {collection: collection} : {folder: folder});

    this.quota();
  };

  this.folder_unselect = function()
  {
    rcmail.folder_list.select();
    this.env.folder = null;
    this.env.collection = null;
    rcmail.enable_command('files-folder-delete', 'files-upload', false);
  };

  this.folder_collapsed = function(node)
  {
    var prefname = 'kolab_files_collapsed_folders',
      old = rcmail.env[prefname],
      entry = '&' + urlencode(node.id) + '&';

    if (node.collapsed) {
      rcmail.env[prefname] = rcmail.env[prefname] + entry;

      // select the folder if one of its childs is currently selected
      // don't select if it's virtual (#1488346)
      if (!node.virtual && this.env.folder && this.env.folder.startsWith(node.id + '/')) {
        rcmail.folder_list.select(node.id);
      }
    }
    else {
      rcmail.env[prefname] = rcmail.env[prefname].replace(entry, '');
    }

    if (old !== rcmail.env[prefname] && (!rcmail.file_list || !rcmail.file_list.drag_active))
      rcmail.command('save-pref', {name: prefname, value: rcmail.env[prefname]});
  };

  this.folder_list_row = function(i, folder, parent)
  {
    var toggle, sublist, collapsed, parent, parent_name, classes = ['mailbox'],
      row = $('<li>'),
      id = 'rcmli' + rcmail.html_identifier_encode(i);

    row.attr('id', id).append($('<a class="name">').text(folder.name));

    if (folder.virtual)
      classes.push('virtual');
    else {
      if (folder.subscribed !== undefined)
        row.append(this.folder_list_subscription_button(folder.subscribed));

      if (folder.readonly)
        classes.push('readonly');
    }

    row.addClass(classes.join(' '));

    folder.ref = row;

    if (folder.depth) {
      // find parent folder
      parent_name = i.replace(/\/[^/]+$/, '');
      if (!parent)
        parent = $(this.env.folders[parent_name].ref);

      toggle = $('div.treetoggle', parent);
      sublist = $('> ul', parent);

      if (!toggle.length) {
        collapsed = rcmail.env.kolab_files_collapsed_folders.indexOf('&' + urlencode(parent_name) + '&') > -1;

        toggle = $('<div>').attr('class', 'treetoggle' + (collapsed ? ' collapsed' : ' expanded'))
          .html('&nbsp;').appendTo(parent);

        sublist = $('<ul>').attr({role: 'group'}).appendTo(parent);
        if (collapsed)
          sublist.hide();
      }

      sublist.append(row);
    }
    else {
      return row;
    }
  };

  // create subscription button element
  this.folder_list_subscription_button = function(subscribed)
  {
    return $('<a>').attr({
        title: rcmail.gettext('kolab_files.listpermanent'),
        class: 'subscription' + (subscribed ? ' subscribed' : ''),
        'aria-checked': subscribed,
        role: 'checkbox'
    });
  };

  // subscription button handler
  this.folder_list_subscription_button_click = function(elem)
  {
    var folder = $(elem).parent('li').prop('id').replace(/^rcmli/, ''),
      selected = $(elem).hasClass('subscribed');

    folder = folder.replace(/--xsR$/, ''); // this might be a search result
    folder = rcmail.html_identifier_decode(folder);
    file_api['folder_' + (selected ? 'unsubscribe' : 'subscribe')](folder);
    return false;
  };

  // sets subscription button status
  this.folder_list_subscription_state = function(elem, status)
  {
    $(elem).children('a.subscription')
      .prop('aria-checked', status)[status ? 'addClass' : 'removeClass']('subscribed');
  };

  // Folder searching handler (for unsubscribed folders)
  this.folder_search = function(search)
  {
    // hide search results
    if (this.search_results_widget) {
      this.search_results_container.hide();
      this.search_results_widget.reset();
    }
    this.search_results = {};

    // send search request to the server
    if (search.query && search.execute) {
      // cancel previous search request
      if (this.listsearch_request) {
        this.listsearch_request.abort();
        this.listsearch_request = null;
      }

      var params = $.extend({search: search.query, unsubscribed: 1}, this.list_params);

      this.req = this.set_busy(true, rcmail.gettext('searching'));
      this.listsearch_request = this.request('folder_list', params, 'folder_search_response');
    }
    else if (!search.query) {
      if (this.listsearch_request) {
        this.listsearch_request.abort();
        this.listsearch_request = null;
      }

      // any subscription changed, make sure the newly added records
      // are listed before collections not after
      if (this.folder_subscribe) {
        var r, last, move = [], rows = $(rcmail.folder_list.container).children('li');

        if (rows.length && !$(rows[rows.length-1]).hasClass('collection')) {
          // collect all folders to move
          while (rows.length--) {
            r = $(rows[rows.length]);
            if (r.hasClass('collection'))
              last = r;
            else if (last)
              break;
            else
              move.push(r);
          }

          if (last)
            $.each(move, function() {
              this.remove();
              last.before(this);
            });
        }
      }
    }
  };

  // folder search response handler
  this.folder_search_response = function(response)
  {
    if (!this.response(response))
      return;

    var folders = response.result && response.result.list ? response.result.list : response.result;

    if (!folders.length)
      return;

    folders = this.folder_list_parse(folders, 10000, false);

    if (!this.search_results_widget) {
      var list = rcmail.folder_list.container,
        title = rcmail.gettext('kolab_files.additionalfolders'),
        list_id = list.attr('id') || '0';

      this.search_results_container = $('<div class="searchresults"></div>')
          .append($('<h2 class="boxtitle" id="st:' + list_id + '"></h2>').text(title))
          .insertAfter(list);

      this.search_results_widget = new rcube_treelist_widget('<ul>', {
          id_prefix: 'rcmli',
          id_encode: rcmail.html_identifier_encode,
          id_decode: rcmail.html_identifier_decode,
          selectable: true
      });

      this.search_results_widget
        .addEventListener('beforeselect', function(node) { return !rcmail.busy; })
        .addEventListener('select', function(node) {
          rcmail.folder_list.select();
          file_api.folder_select(node.id);
        });

      this.search_results_widget.container
        // copy classes from main list
        .addClass(list.attr('class')).attr('aria-labelledby', 'st:' + list_id)
        .appendTo(this.search_results_container)
        .on('click', 'a.subscription', function(e) {
          return file_api.folder_list_subscription_button_click(this);
        });
    }

    // add results to the list
    $.each(folders, function(i, folder) {
      var node, separator = file_api.env.directory_separator,
        path = i.split(separator),
        classes = ['mailbox'],
        html = [$('<a>').text(folder.name)];

      if (!folder.virtual) {
        // add subscription button
        html.push(file_api.folder_list_subscription_button(false));

        if (folder.readonly)
          classes.push('readonly');
      }

      path.pop();

      file_api.search_results_widget.insert({
          id: i,
          classes: classes,
          text: folder.name,
          html: html,
          collapsed: false,
          virtual: folder.virtual
        }, path.length ? path.join(separator) : null);
    });

    this.search_results = folders;
    this.search_results_container.show();
  };

  // folder subscribe request
  this.folder_subscribe = function(folder)
  {
    this.env.folder_subscribe = folder;
    this.req = this.set_busy(true, 'foldersubscribing');
    this.request('folder_subscribe', {folder: folder}, 'folder_subscribe_response');
  }

  // folder subscribe response handler
  this.folder_subscribe_response = function(response)
  {
    if (!this.response(response))
      return;

    this.display_message('foldersubscribed', 'confirmation');

    var item, node = rcmail.folder_list.get_item(this.env.folder_subscribe);

    if (this.search_results && this.search_results[this.env.folder_subscribe]) {
      item = this.search_results_widget.get_item(this.env.folder_subscribe);
      this.folder_list_subscription_state(item, true);
      if (item = $(item).attr('id'))
        this.folder_list_subscription_state($('#' + item.replace(/--xsR$/, '')), true);
    }

    // search result, move from search to main list widget
    if (!node && this.search_results && this.search_results[this.env.folder_subscribe]) {
      var i, html, dir, folder, separator = this.env.directory_separator,
        path = this.env.folder_subscribe.split(separator);

      // add all folders in a path to the main list if needed
      // including the subscribed folder
      for (i=0; i<path.length; i++) {
        dir = path.slice(0, i + 1).join(separator);
        node = rcmail.folder_list.get_node(dir);

        if (!node) {
          node = this.search_results_widget.get_node(dir);
          if (!node) {
            // sanity check
            return;
          }

          if (i == path.length - 1) {
            item = this.search_results_widget.get_item(dir);
            this.folder_list_subscription_state(item, true);
          }

          folder = this.search_results[dir];
          html = [$('<a>').text(folder.name)];
          if (!folder.virtual)
            html.push(this.folder_list_subscription_button(true));

          node.html = html;
          delete node.children;

          rcmail.folder_list.insert(node, i > 0 ? path.slice(0, i).join(separator) : null);
          // we're in search result, so there will be two records,
          // add subscription button to the visible one, it was not cloned
          if (!folder.virtual) {
            node = rcmail.folder_list.get_item(dir);
            $(node).append(file_api.folder_list_subscription_button(true));
          }

          this.env.folders[dir] = folder;
        }
      }

      // now remove them from the search widget
      while (path.length) {
        dir = path.join(separator);
        node = this.search_results_widget.get_item(dir);

        if ($('ul[role="group"] > li', node).length)
          break;

        this.search_results_widget.remove(dir);

        path.pop();
      }

      node = null;
    }

    if (node)
      this.folder_list_subscription_state(node, true);

    this.env.folders[this.env.folder_subscribe].subscribed = true;
  };

  // folder unsubscribe request
  this.folder_unsubscribe = function(folder)
  {
    this.env.folder_subscribe = folder;
    this.req = this.set_busy(true, 'folderunsubscribing');
    this.request('folder_unsubscribe', {folder: folder}, 'folder_unsubscribe_response');
  }

  // folder unsubscribe response handler
  this.folder_unsubscribe_response = function(response)
  {
    if (!this.response(response))
      return;

    this.display_message('folderunsubscribed', 'confirmation');

    var folder = this.env.folders[this.env.folder_subscribe],
      node = rcmail.folder_list.get_item(this.env.folder_subscribe);

    if (this.search_results && this.search_results[this.env.folder_subscribe]) {
      item = this.search_results_widget.get_item(this.env.folder_subscribe);

      if (item) {
        this.folder_list_subscription_state(item, false);
        item = $('#' + $(item).attr('id').replace(/--xsR$/, ''));
      }
      else
        item = $('#rcmli' + rcmail.html_identifier_encode(this.env.folder_subscribe), rcmail.folder_list.container);

      this.folder_list_subscription_state(item, false);
    }

    this.folder_list_subscription_state(node, false);

    folder.subscribed = false;
  };

  // folder create request
  this.folder_create = function(folder)
  {
    this.req = this.set_busy(true, 'kolab_files.foldercreating');
    this.request('folder_create', {folder: folder}, 'folder_create_response');
  };

  // folder create response handler
  this.folder_create_response = function(response)
  {
    if (!this.response(response))
      return;

    this.display_message('kolab_files.foldercreatenotice', 'confirmation');

    // refresh folders list
    this.folder_list();
  };

  // folder rename request
  this.folder_rename = function(folder, new_name)
  {
    if (folder == new_name)
      return;

    this.env.folder_rename = new_name;
    this.req = this.set_busy(true, 'kolab_files.folderupdating');
    this.request('folder_move', {folder: folder, 'new': new_name}, 'folder_rename_response');
  };

  // folder create response handler
  this.folder_rename_response = function(response)
  {
    if (!this.response(response))
      return;

    this.display_message('kolab_files.folderupdatenotice', 'confirmation');

    // refresh folders and files list
    this.env.folder = this.env.folder_rename;
    this.folder_list();
  };

  // folder mount (external storage) request
  this.folder_mount = function(data)
  {
    this.req = this.set_busy(true, 'kolab_files.foldermounting');
    this.request('folder_create', data, 'folder_mount_response');
  };

  // folder create response handler
  this.folder_mount_response = function(response)
  {
    if (!this.response(response))
      return;

    this.display_message('kolab_files.foldermountnotice', 'confirmation');

    // refresh folders list
    this.folder_list();
  };

  // folder delete request
  this.folder_delete = function(folder)
  {
    this.req = this.set_busy(true, 'kolab_files.folderdeleting');
    this.request('folder_delete', {folder: folder}, 'folder_delete_response');
  };

  // folder delete response handler
  this.folder_delete_response = function(response)
  {
    if (!this.response(response))
      return;

    this.env.folder = null;
    rcmail.enable_command('files-folder-delete', 'folder-rename', 'files-list', false);
    this.display_message('kolab_files.folderdeletenotice', 'confirmation');

    // refresh folders list
    this.folder_list();
    this.quota();
  };

  // quota request
  this.quota = function()
  {
    if (rcmail.env.files_quota)
      this.request('quota', {folder: this.env.folder}, 'quota_response');
  };

  // quota response handler
  this.quota_response = function(response)
  {
    if (!this.response(response))
      return;

    rcmail.files_set_quota(response.result);
  };

  this.file_list = function(params)
  {
    if (!rcmail.gui_objects.filelist)
      return;

    if (!params)
      params = {};

    // reset all pending list requests
    for (i in this.requests) {
      this.requests[i].abort();
      rcmail.hide_message(i);
      delete this.requests[i];
    }

    if (params.all_folders) {
      params.collection = null;
      params.folder = null;
      this.folder_unselect();
    }

    if (params.collection == undefined)
      params.collection = this.env.collection;
    if (params.folder == undefined)
      params.folder = this.env.folder;
    if (params.sort == undefined)
      params.sort = this.env.sort_col;
    if (params.reverse == undefined)
      params.reverse = this.env.sort_reverse;
    if (params.search == undefined)
      params.search = this.env.search;

    this.env.folder = params.folder;
    this.env.collection = params.collection;
    this.env.sort_col = params.sort;
    this.env.sort_reverse = params.reverse;

    rcmail.enable_command(rcmail.env.file_commands, false);
    rcmail.enable_command(rcmail.env.file_commands_all, false);

    // empty the list
    this.env.file_list = [];
    rcmail.file_list.clear(true);

    // request
    if (params.collection || params.all_folders)
      this.file_list_loop(params);
    else if (this.env.folder) {
      params.req_id = this.set_busy(true, 'loading');
      this.requests[params.req_id] = this.request('file_list', params, 'file_list_response');
    }
  };

  // file list response handler
  this.file_list_response = function(response)
  {
    if (response.req_id)
      rcmail.hide_message(response.req_id);

    if (!this.response(response))
      return;

    var i = 0, list = [], table = $('#filelist');

    $.each(response.result, function(key, data) {
      var row = file_api.file_list_row(key, data, ++i);
      rcmail.file_list.insert_row(row);
      data.row = row;
      data.filename = key;
      list.push(data);
    });

    this.env.file_list = list;
    rcmail.file_list.resize();
  };

  // call file_list request for every folder (used for search and virt. collections)
  this.file_list_loop = function(params)
  {
    var i, folders = [], limit = Math.max(this.env.search_threads || 1, 1);

    if (params.collection) {
      if (!params.search)
        params.search = {};
      params.search['class'] = params.collection;
      delete params['collection'];
    }

    delete params['all_folders'];

    $.each(this.env.folders, function(i, f) {
      if (!f.virtual)
        folders.push(i);
    });

    this.env.folders_loop = folders;
    this.env.folders_loop_params = params;
    this.env.folders_loop_lock = false;

    for (i=0; i<folders.length && i<limit; i++) {
      params.req_id = this.set_busy(true, 'loading');
      params.folder = folders.shift();
      this.requests[params.req_id] = this.request('file_list', params, 'file_list_loop_response');
    }
  };

  // file list response handler for loop'ed request
  this.file_list_loop_response = function(response)
  {
    var i, folders = this.env.folders_loop,
      params = this.env.folders_loop_params,
      limit = Math.max(this.env.search_threads || 1, 1),
      valid = this.response(response);

    if (response.req_id)
      rcmail.hide_message(response.req_id);

    for (i=0; i<folders.length && i<limit; i++) {
      params.req_id = this.set_busy(true, 'loading');
      params.folder = folders.shift();
      this.requests[params.req_id] = this.request('file_list', params, 'file_list_loop_response');
    }

    rcmail.file_list.resize();

    if (!valid)
      return;

    this.file_list_loop_result_add(response.result);
  };

  // add files from list request to the table (with sorting)
  this.file_list_loop_result_add = function(result)
  {
    // chack if result (hash-array) is empty
    if (!object_is_empty(result))
      return;

    if (this.env.folders_loop_lock) {
      setTimeout(function() { file_api.file_list_loop_result_add(result); }, 100);
      return;
    }

    // lock table, other list responses will wait
    this.env.folders_loop_lock = true;

    var n, i, len, elem, list = [], rows = [],
      index = this.env.file_list.length,
      table = rcmail.file_list;

    for (n=0, len=index; n<len; n++) {
      elem = this.env.file_list[n];
      for (i in result) {
        if (this.sort_compare(elem, result[i]) < 0)
          break;

        var row = this.file_list_row(i, result[i], ++index);
        table.insert_row(row, elem.row);
        result[i].row = row;
        result[i].filename = i;
        list.push(result[i]);
        delete result[i];
      }

      list.push(elem);
    }

    // add the rest of rows
    $.each(result, function(key, data) {
      var row = file_api.file_list_row(key, data, ++index);
      table.insert_row(row);
      result[key].row = row;
      result[key].filename = key;
      list.push(result[key]);
    });

    this.env.file_list = list;
    this.env.folders_loop_lock = false;
  };

  // sort files list (without API request)
  this.file_list_sort = function(col, reverse)
  {
    var n, len, list = this.env.file_list,
      table = $('#filelist'), tbody = $('<tbody>');

    this.env.sort_col = col;
    this.env.sort_reverse = reverse;

    if (!list || !list.length)
      return;

    // sort the list
    list.sort(function (a, b) {
      return file_api.sort_compare(a, b);
    });

    // add rows to the new body
    for (n=0, len=list.length; n<len; n++) {
      tbody.append(list[n].row);
    }

    // replace table bodies
    $('tbody', table).replaceWith(tbody);
  };

  this.file_list_row = function(file, data, index)
  {
    var c, col, row = '';

    for (c in rcmail.env.file_coltypes) {
      c = rcmail.env.file_coltypes[c];
      if (c == 'name')
        col = '<td class="name filename ' + this.file_type_class(data.type) + '">'
          + '<span>' + escapeHTML(data.name) + '</span></td>';
      else if (c == 'mtime')
        col = '<td class="mtime">' + data.mtime + '</td>';
      else if (c == 'size')
        col = '<td class="size">' + this.file_size(data.size) + '</td>';
      else if (c == 'options')
        col = '<td class="options"><span></span></td>';
      else
        col = '<td class="' + c + '"></td>';

      row += col;
    }

    row = $('<tr>')
      .html(row)
      .attr({id: 'rcmrow' + index, 'data-file': file, 'data-type': data.type});

    $('td.options > span', row).click(function(e) {
      kolab_files_file_edit_dialog(file);
    });

    // collection (or search) lists files from all folders
    // display file name with full path as title
    if (!this.env.folder)
      $('td.name span', row).attr('title', file);

    return row.get(0);
  };

  this.file_search = function(value, all_folders)
  {
    if (value) {
      this.env.search = {name: value};
      rcmail.command('files-list', {search: this.env.search, all_folders: all_folders});
    }
    else
      this.search_reset();
  };

  this.file_search_reset = function()
  {
    if (this.env.search) {
      this.env.search = null;
      rcmail.command('files-list');
    }
  };

  this.file_get = function(file, params)
  {
    if (!params)
      params = {};

    params.token = this.env.token;
    params.file = file;

    rcmail.redirect(this.env.url + this.url('file_get', params));
  };

  // file(s) delete request
  this.file_delete = function(files)
  {
    this.req = this.set_busy(true, 'kolab_files.filedeleting');
    this.request('file_delete', {file: files}, 'file_delete_response');
  };

  // file(s) delete response handler
  this.file_delete_response = function(response)
  {
    if (!this.response(response))
      return;

    var rco, dir, self = this;

    this.display_message('kolab_files.filedeletenotice', 'confirmation');

    if (rcmail.env.file) {
      rco = rcmail.opener();
      dir = this.file_path(rcmail.env.file);

      // check if opener window contains files list, if not we can just close current window
      if (rco && rco.file_list && (opener.file_api.env.folder == dir || !opener.file_api.env.folder))
        self = opener.file_api;
      else
        window.close();
    }

    // @TODO: consider list modification "in-place" instead of full reload
    self.file_list();
    self.quota();

    if (rcmail.env.file)
      window.close();
  };

  // file(s) move request
  this.file_move = function(files, folder)
  {
    if (!files || !files.length || !folder)
      return;

    var count = 0, list = {};

    $.each(files, function(i, v) {
      var name = folder + file_api.env.directory_separator + file_api.file_name(v);

      if (name != v) {
        list[v] = name;
        count++;
      }
    });

    if (!count)
      return;

    this.req = this.set_busy(true, 'kolab_files.filemoving');
    this.request('file_move', {file: list}, 'file_move_response');
  };

  // file(s) move response handler
  this.file_move_response = function(response)
  {
    if (!this.response(response))
      return;

    if (response.result && response.result.already_exist && response.result.already_exist.length)
      this.file_move_ask_user(response.result.already_exist, true);
    else {
      this.display_message('kolab_files.filemovenotice', 'confirmation');
      this.file_list();
    }
  };

  // file(s) copy request
  this.file_copy = function(files, folder)
  {
    if (!files || !files.length || !folder)
      return;

    var count = 0, list = {};

    $.each(files, function(i, v) {
      var name = folder + file_api.env.directory_separator + file_api.file_name(v);

      if (name != v) {
        list[v] = name;
        count++;
      }
    });

    if (!count)
      return;

    this.req = this.set_busy(true, 'kolab_files.filecopying');
    this.request('file_copy', {file: list}, 'file_copy_response');
  };

  // file(s) copy response handler
  this.file_copy_response = function(response)
  {
    if (!this.response(response))
      return;

    if (response.result && response.result.already_exist && response.result.already_exist.length)
      this.file_move_ask_user(response.result.already_exist);
    else {
      this.display_message('kolab_files.filecopynotice', 'confirmation');
      this.quota();
    }
  };

  // when file move/copy operation returns file-exists error
  // this displays a dialog where user can decide to skip
  // or overwrite destination file(s)
  this.file_move_ask_user = function(list, move)
  {
    var file = list[0], buttons = {},
      text = rcmail.gettext('kolab_files.filemoveconfirm').replace('$file', file.dst)
      dialog = $('<div></div>');

    buttons[rcmail.gettext('kolab_files.fileoverwrite')] = function() {
      var file = list.shift(), f = {},
        action = move ? 'file_move' : 'file_copy';

      f[file.src] = file.dst;
      file_api.file_move_ask_list = list;
      file_api.file_move_ask_mode = move;
      dialog.dialog('destroy').remove();
      file_api.req = file_api.set_busy(true, move ? 'kolab_files.filemoving' : 'kolab_files.filecopying');
      file_api.request(action, {file: f, overwrite: 1}, 'file_move_ask_user_response');
    };

    if (list.length > 1)
      buttons[rcmail.gettext('kolab_files.fileoverwriteall')] = function() {
        var f = {}, action = move ? 'file_move' : 'file_copy';

        $.each(list, function() { f[this.src] = this.dst; });
        dialog.dialog('destroy').remove();
        file_api.req = file_api.set_busy(true, move ? 'kolab_files.filemoving' : 'kolab_files.filecopying');
        file_api.request(action, {file: f, overwrite: 1}, action + '_response');
      };

    var skip_func = function() {
      list.shift();
      dialog.dialog('destroy').remove();

      if (list.length)
        file_api.file_move_ask_user(list, move);
      else if (move)
        file_api.file_list();
    };

    buttons[rcmail.gettext('kolab_files.fileskip')] = skip_func;

    if (list.length > 1)
      buttons[rcmail.gettext('kolab_files.fileskipall')] = function() {
      dialog.dialog('destroy').remove();
        if (move)
          file_api.file_list();
      };

    // open jquery UI dialog
    kolab_dialog_show(dialog.html(text), {
      close: skip_func,
      buttons: buttons,
      minWidth: 400,
      width: 400
    });
  };

  // file move (with overwrite) response handler
  this.file_move_ask_user_response = function(response)
  {
    var move = this.file_move_ask_mode, list = this.file_move_ask_list;

    this.response(response);

    if (list && list.length)
      this.file_move_ask_user(list, mode);
    else {
      this.display_message('kolab_files.file' + (move ? 'move' : 'copy') + 'notice', 'confirmation');
      if (move)
        this.file_list();
    }
  };

  // file(s) create request
  this.file_create = function(file, type)
  {
    this.req = this.set_busy(true, 'kolab_files.filecreating');
    this.request('file_create', {file: file, 'content-type': type, content: ''}, 'file_create_response');
  };

  // file(s) create response handler
  this.file_create_response = function(response)
  {
    if (!this.response(response))
      return;

    // @TODO: we could update metadata instead
    this.file_list();

    // @TODO: open the file for editing if editable
  };

  // file(s) rename request
  this.file_rename = function(oldfile, newfile)
  {
    this.req = this.set_busy(true, 'kolab_files.fileupdating');
    this.request('file_move', {file: oldfile, 'new': newfile}, 'file_rename_response');
  };

  // file(s) move response handler
  this.file_rename_response = function(response)
  {
    if (!this.response(response))
      return;

    // @TODO: we could update metadata instead
    this.file_list();
  };

  // file upload request
  this.file_upload = function(form)
  {
    var form = $(form),
      field = $('input[type=file]', form).get(0),
      files = field.files ? field.files.length : field.value ? 1 : 0;

    if (!files || !this.file_upload_size_check(field.files))
      return;

    // submit form and read server response
    this.file_upload_form(form, 'file_upload', function(event) {
      var doc, response;
      try {
        doc = this.contentDocument ? this.contentDocument : this.contentWindow.document;
        response = doc.body.innerHTML;
        // response may be wrapped in <pre> tag
        if (response.slice(0, 5).toLowerCase() == '<pre>' && response.slice(-6).toLowerCase() == '</pre>') {
          response = doc.body.firstChild.firstChild.nodeValue;
        }
        response = eval('(' + response + ')');
      }
      catch (err) {
        response = {status: 'ERROR'};
      }

      file_api.file_upload_progress_stop(event.data.ts);

      // refresh the list on upload success
      file_api.file_upload_response(response);
    });
  };

  // refresh the list on upload success
  this.file_upload_response = function(response)
  {
    if (this.response_parse(response)) {
       this.file_list();
       this.quota();
    }
  };

  // check upload max size
  this.file_upload_size_check = function(files)
  {
    var i, size = 0, maxsize = rcmail.env.files_max_upload;

    if (maxsize && files) {
      for (i=0; i < files.length; i++)
        size += files[i].size || files[i].fileSize;

      if (size > maxsize) {
        alert(rcmail.get_label('kolab_files.uploadsizeerror').replace('$size', kolab_files_file_size(maxsize)));
        return false;
      }
    }

    return true;
  };

  // post the given form to a hidden iframe
  this.file_upload_form = function(form, action, onload)
  {
    var ts = new Date().getTime(),
      frame_name = 'fileupload' + ts;

    // upload progress support
    if (rcmail.env.files_progress_name) {
      var fname = rcmail.env.files_progress_name,
        field = $('input[name='+fname+']', form);

      if (!field.length) {
        field = $('<input>').attr({type: 'hidden', name: fname});
        field.prependTo(form);
      }

      field.val(ts);
      this.file_upload_progress(ts, true);
    }

    rcmail.display_progress({name: ts});

    // have to do it this way for IE
    // otherwise the form will be posted to a new window
    if (document.all) {
      var html = '<iframe id="'+frame_name+'" name="'+frame_name+'"'
        + ' src="' + rcmail.assets_path('program/resources/blank.gif') + '"'
        + ' style="width:0;height:0;visibility:hidden;"></iframe>';
      document.body.insertAdjacentHTML('BeforeEnd', html);
    }
    // for standards-compliant browsers
    else
      $('<iframe>')
        .attr({name: frame_name, id: frame_name})
        .css({border: 'none', width: 0, height: 0, visibility: 'hidden'})
        .appendTo(document.body);

    // handle upload errors, parsing iframe content in onload
    $('#'+frame_name).on('load', {ts:ts}, onload);

    $(form).attr({
      target: frame_name,
      action: this.env.url + this.url(action, {folder: this.env.folder, token: this.env.token}),
      method: 'POST'
    }).attr(form.encoding ? 'encoding' : 'enctype', 'multipart/form-data')
      .submit();
  };

  // handler when files are dropped to a designated area.
  // compose a multipart form data and submit it to the server
  this.file_drop = function(e)
  {
    var files = e.target.files || e.dataTransfer.files;

    if (!files || !files.length || !this.file_upload_size_check(files))
      return;

    // prepare multipart form data composition
    var ts = new Date().getTime(),
      formdata = window.FormData ? new FormData() : null,
      fieldname = 'file[]',
      boundary = '------multipartformboundary' + (new Date).getTime(),
      dashdash = '--', crlf = '\r\n',
      multipart = dashdash + boundary + crlf;

    // inline function to submit the files to the server
    var submit_data = function() {
      var multiple = files.length > 1;

      rcmail.display_progress({name: ts});
      if (rcmail.env.files_progress_name)
        file_api.file_upload_progress(ts, true);

      // complete multipart content and post request
      multipart += dashdash + boundary + dashdash + crlf;

      $.ajax({
        type: 'POST',
        dataType: 'json',
        url: file_api.env.url + file_api.url('file_upload', {folder: file_api.env.folder}),
        contentType: formdata ? false : 'multipart/form-data; boundary=' + boundary,
        processData: false,
        timeout: 0, // disable default timeout set in ajaxSetup()
        data: formdata || multipart,
        headers: {'X-Session-Token': file_api.env.token},
        success: function(data) {
          file_api.file_upload_progress_stop(ts);
          file_api.file_upload_response(data);
        },
        error: function(o, status, err) {
          file_api.file_upload_progress_stop(ts);
          rcmail.http_error(o, status, err);
        },
        xhr: function() {
          var xhr = jQuery.ajaxSettings.xhr();
          if (!formdata && xhr.sendAsBinary)
            xhr.send = xhr.sendAsBinary;
          return xhr;
        }
      });
    };

    // upload progress supported (and handler exists)
    // add progress ID to the request - need to be added before files
    if (rcmail.env.files_progress_name) {
      if (formdata)
        formdata.append(rcmail.env.files_progress_name, ts);
      else
        multipart += 'Content-Disposition: form-data; name="' + rcmail.env.files_progress_name + '"'
          + crlf + crlf + ts + crlf + dashdash + boundary + crlf;
    }

    // get contents of all dropped files
    var f, j, i = 0, last = files.length - 1;
    for (j = 0; j <= last && (f = files[i]); i++) {
      if (!f.name) f.name = f.fileName;
      if (!f.size) f.size = f.fileSize;
      if (!f.type) f.type = 'application/octet-stream';

      // file name contains non-ASCII characters, do UTF8-binary string conversion.
      if (!formdata && /[^\x20-\x7E]/.test(f.name))
        f.name_bin = unescape(encodeURIComponent(f.name));

      // do it the easy way with FormData (FF 4+, Chrome 5+, Safari 5+)
      if (formdata) {
        formdata.append(fieldname, f);
        if (j == last)
          return submit_data();
      }
      // use FileReader supporetd by Firefox 3.6
      else if (window.FileReader) {
        var reader = new FileReader();

        // closure to pass file properties to async callback function
        reader.onload = (function(file, j) {
          return function(e) {
            multipart += 'Content-Disposition: form-data; name="' + fieldname + '"';
            multipart += '; filename="' + (f.name_bin || file.name) + '"' + crlf;
            multipart += 'Content-Length: ' + file.size + crlf;
            multipart += 'Content-Type: ' + file.type + crlf + crlf;
            multipart += reader.result + crlf;
            multipart += dashdash + boundary + crlf;

            if (j == last)  // we're done, submit the data
              return submit_data();
          }
        })(f,j);
        reader.readAsBinaryString(f);
      }

      j++;
    }
  };

  // upload progress requests
  this.file_upload_progress = function(id, init)
  {
    if (init && id)
      this.uploads[id] = this.env.folder;

    setTimeout(function() {
      if (id && file_api.uploads[id])
        file_api.request('upload_progress', {id: id}, 'file_upload_progress_response');
    }, rcmail.env.files_progress_time * 1000);
  };

  // upload progress response
  this.file_upload_progress_response = function(response)
  {
    if (!this.response(response))
      return;

    var param = response.result;

    if (!param.id || !this.uploads[param.id])
      return;

    if (param.total) {
      param.name = param.id;

      if (!param.done)
        param.text = kolab_files_progress_str(param);

      rcmail.display_progress(param);
    }

    if (!param.done && param.total)
      this.file_upload_progress(param.id);
    else
      delete this.uploads[param.id];
  };

  this.file_upload_progress_stop = function(id)
  {
    if (id) {
      delete this.uploads[id];
      rcmail.display_progress({name: id});
    }
  };

  // open file in new window, using file API viewer
  this.file_open = function(file, viewer)
  {
    var href = '?' + $.param({_task: 'files', _action: 'open', file: file, viewer: viewer || 0});
    rcmail.open_window(href, false, true);
  };

  // save file
  this.file_save = function(file, content)
  {
    rcmail.enable_command('files-save', false);
    // because we currently can edit only text files
    // and we do not expect them to be very big, we save
    // file in a very simple way, no upload progress, etc.
    this.req = this.set_busy(true, 'saving');
    this.request('file_update', {file: file, content: content, info: 1}, 'file_save_response');
  };

  // file save response handler
  this.file_save_response = function(response)
  {
    rcmail.enable_command('files-save', true);

    if (!this.response(response))
      return;

    // update file properties table
    var table = $('#fileinfobox table'), file = response.result;

    if (file) {
      $('td.filetype', table).text(file.type);
      $('td.filesize', table).text(this.file_size(file.size));
      $('td.filemtime', table).text(file.mtime);
    }
  };

  // handle auth errors on folder list
  this.folder_list_auth_errors = function(result)
  {
    if (result && result.auth_errors) {
      if (!this.auth_errors)
        this.auth_errors = {};

      $.extend(this.auth_errors, result.auth_errors);
    }

    // ask for password to the first storage on the list
    $.each(this.auth_errors || [], function(i, v) {
      file_api.folder_list_auth_dialog(i, v);
      return false;
    });
  };

  // create dialog for user credentials of external storage
  this.folder_list_auth_dialog = function(label, driver)
  {
    var args = {width: 400, height: 300, buttons: {}},
      dialog = $('#files-folder-auth-dialog'),
      content = this.folder_list_auth_form(driver);

    dialog.find('table.propform').remove();
    $('.auth-options', dialog).before(content);

    args.buttons[this.t('kolab_files.save')] = function() {
      var data = {folder: label, list: 1};

      $('input', dialog).each(function() {
        data[this.name] = this.type == 'checkbox' && !this.checked ? '' : this.value;
      });

      file_api.open_dialog = this;
      file_api.req = file_api.set_busy(true, 'kolab_files.authenticating');
      file_api.request('folder_auth', data, 'folder_auth_response');
    };

    args.buttons[this.t('kolab_files.cancel')] = function() {
      delete file_api.auth_errors[label];
      kolab_dialog_close(this);
      // go to the next one
      file_api.folder_list_auth_errors();
    };

    args.title = this.t('kolab_files.folderauthtitle').replace('$title', label);

    // show dialog window
    kolab_dialog_show(dialog, args, function() {
      // focus first empty input
      $('input', dialog).each(function() {
        if (!this.value) {
          this.focus();
          return false;
        }
      });
    });
  };

  // folder_auth handler
  this.folder_auth_response = function(response)
  {
    if (!this.response(response))
      return;

    var folders, found,
      folder = response.result.folder,
      id = 'rcmli' + rcmail.html_identifier_encode(folder),
      parent = $('#' + id);

    // try parent window if the folder element does not exist
    if (!parent.length && window.parent && window.parent.rcmail) {
      parent = $('#' + id, window.parent.document.body);
    }

    delete this.auth_errors[folder];
    kolab_dialog_close(this.open_dialog);

    // go to the next one
    this.folder_list_auth_errors();

    // parse result
    folders = this.folder_list_parse(response.result.list);
    delete folders[folder]; // remove root added in folder_list_parse()

    // add folders from the external source to the list
    $.each(folders, function(i, f) {
      file_api.folder_list_row(i, f, parent.get(0));
      found = true;
    });

    // reset folders list widget
    if (found)
      rcmail.folder_list.reset(true);

    // add tree icons
//    this.folder_list_tree(folders);

    $.extend(this.env.folders, folders);
  };

  // returns content of the external storage authentication form
  this.folder_list_auth_form = function(driver)
  {
    var rows = [];

    $.each(driver.form, function(fi, fv) {
      var id = 'authinput' + fi,
        attrs = {type: fi.match(/pass/) ? 'password' : 'text', size: 25, name: fi, id: id},
        input = $('<input>').attr(attrs);

      if (driver.form_values && driver.form_values[fi])
        input.attr({value: driver.form_values[fi]});

      rows.push($('<tr>')
        .append($('<td class="title">').append($('<label>').attr('for', id).text(fv)))
        .append($('<td>').append(input))
      );
    });

    return $('<table class="propform">').append(rows);
  };
};<|MERGE_RESOLUTION|>--- conflicted
+++ resolved
@@ -813,19 +813,14 @@
 
   if (selected == 1) {
     // get file mimetype
-<<<<<<< HEAD
-    var type = $('tr.selected', list.list).data('type');
-    rcmail.env.viewer = file_api.file_type_supported(type, rcmail.env.files_caps);
-=======
     var elem = $('tr.selected', list.list),
       type = elem.data('type'),
       file = elem.data('file');
 
-    rcmail.env.viewer = file_api.file_type_supported(type);
+    rcmail.env.viewer = file_api.file_type_supported(type, rcmail.env.files_caps);
 
     if (!file_api.is_writable(file.replace(/\/[^/]+$/, '')))
       rcmail.enable_command('files-delete', false);
->>>>>>> 57b6e77e
   }
   else
     rcmail.env.viewer = 0;
